/*
  This file is part of LOOS.

  LOOS (Lightweight Object-Oriented Structure library)
  Copyright (c) 2008, Tod D. Romo, Alan Grossfield
  Department of Biochemistry and Biophysics
  School of Medicine & Dentistry, University of Rochester

  This package (LOOS) is free software: you can redistribute it and/or modify
  it under the terms of the GNU General Public License as published by
  the Free Software Foundation under version 3 of the License.

  This package is distributed in the hope that it will be useful,
  but WITHOUT ANY WARRANTY; without even the implied warranty of
  MERCHANTABILITY or FITNESS FOR A PARTICULAR PURPOSE.  See the
  GNU General Public License for more details.

  You should have received a copy of the GNU General Public License
  along with this program.  If not, see <http://www.gnu.org/licenses/>.
*/

#if !defined(LOOS_WEIGHTS_HPP)
#define LOOS_WEIGHTS_HPP

#include <Trajectory.hpp>
#include <exceptions.hpp>
#include <iostream>
#include <loos_defs.hpp>
#include <map>
#include <stdexcept>
#include <string>

namespace loos {

class Weights {
public:
  uint current_frame;

protected:
  std::vector<double> _weights;
  pTraj _traj;
  uint _num_weights;
  double _total;
  double _totalTraj;

public:
  // all of these public methods have a definition
  virtual void add_traj(pTraj &traj);
  virtual const double get();
  virtual const double get(const uint index);
  virtual void set(double newWeight);
  virtual void set(double newWeight, const uint index);
  virtual uint size();

  virtual void normalize();
  virtual void accumulate();
  virtual void accumulate(const uint index);
  virtual const double totalWeight();
  virtual const double trajWeight();
  virtual const double operator()();
  virtual const double operator()(const uint index);
  virtual void operator()(double newWeight);
  virtual void operator()(double newWeight, const uint index);
  virtual void operator()(std::vector<double> &newWeights);

  virtual std::vector<double> weights();
<<<<<<< HEAD
=======
  virtual void addTraj(pTraj &traj);
>>>>>>> da15a1f1

public:
  Weights(const std::vector<double> &weightsvec, pTraj &traj)
      : current_frame(0), _weights(weightsvec), _traj{traj},
        _num_weights(weightsvec.size()), _total(0.0) {};

  Weights(const std::vector<double> &weightsvec)
      : current_frame(0), _weights(weightsvec), _num_weights(weightsvec.size()),
        _total(0.0){};
  //! mostly here for function-based weights instances, such as UniformWeight
  //! (constant function).
  Weights(pTraj &traj)
      : current_frame(0), _traj(traj), _num_weights{traj->nframes()},
        _total(0.0){};

  Weights() : current_frame(0), _total(0.0){};

  // define virtual destructor inline to ensure vtable gets made correctly.
  virtual ~Weights() {}
};

} // namespace loos

#endif<|MERGE_RESOLUTION|>--- conflicted
+++ resolved
@@ -45,7 +45,7 @@
 
 public:
   // all of these public methods have a definition
-  virtual void add_traj(pTraj &traj);
+  virtual void addTraj(pTraj &traj);
   virtual const double get();
   virtual const double get(const uint index);
   virtual void set(double newWeight);
@@ -64,10 +64,6 @@
   virtual void operator()(std::vector<double> &newWeights);
 
   virtual std::vector<double> weights();
-<<<<<<< HEAD
-=======
-  virtual void addTraj(pTraj &traj);
->>>>>>> da15a1f1
 
 public:
   Weights(const std::vector<double> &weightsvec, pTraj &traj)
