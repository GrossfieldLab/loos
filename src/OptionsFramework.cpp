/*
  This file is part of LOOS.

  LOOS (Lightweight Object-Oriented Structure library)
  Copyright (c) 2011, Tod D. Romo, Alan Grossfield
  Department of Biochemistry and Biophysics
  School of Medicine & Dentistry, University of Rochester

  This package (LOOS) is free software: you can redistribute it and/or modify
  it under the terms of the GNU General Public License as published by
  the Free Software Foundation under version 3 of the License.

  This package is distributed in the hope that it will be useful,
  but WITHOUT ANY WARRANTY; without even the implied warranty of
  MERCHANTABILITY or FITNESS FOR A PARTICULAR PURPOSE.  See the
  GNU General Public License for more details.

  You should have received a copy of the GNU General Public License
  along with this program.  If not, see <http://www.gnu.org/licenses/>.
*/

#include <OptionsFramework.hpp>
#include <utils_structural.hpp>

#include <boost/lambda/lambda.hpp>

namespace loos {
namespace OptionsFramework {

void BasicOptions::addGeneric(po::options_description &opts) {
  if (!full_help.empty())
    opts.add_options()("fullhelp", "More detailed help");

  opts.add_options()("help,h", "Produce this message")(
      "verbosity,v", po::value<int>(&verbosity)->default_value(verbosity),
      "Verbosity of output (if available)");
}

std::string BasicOptions::print() const {
  std::ostringstream oss;
  oss << "verbosity=" << verbosity;
  return (oss.str());
}

// Presumably, BasicOptions will be the first OptionsPackage in
// the list of options.  This means we can catch the --fullhelp at
// the check() stage.  If we try later (i.e. with
// postConditions()), then another OptionsPackage may fail the
// check (such as required args or a model name)
bool BasicOptions::check(po::variables_map &map) {
  if (!full_help.empty()) {
    if (map.count("fullhelp")) {
      std::cout << full_help << std::endl;
      return (true);
    }
  }
  return (false);
}

void BasicOptions::setFullHelp(const std::string &s) { full_help = s; }

// -------------------------------------------------------

void OutputPrefix::addGeneric(po::options_description &opts) {
  opts.add_options()("prefix,p",
                     po::value<std::string>(&prefix)->default_value(prefix),
                     label.c_str());
}

std::string OutputPrefix::print() const {
  std::ostringstream oss;
  oss << "prefix='" << prefix << "'";
  return (oss.str());
}

// -------------------------------------------------------

void BasicSelection::addGeneric(po::options_description &opts) {
  opts.add_options()(
      "selection,s",
      po::value<std::string>(&selection)->default_value(selection),
      label.c_str());
}

std::string BasicSelection::print() const {
  std::ostringstream oss;
  oss << "selection='" << selection << "'";
  return (oss.str());
}

// -------------------------------------------------------
void BasicSplitBy::addGeneric(po::options_description &opts) {
  opts.add_options()(
      "splitby",
      po::value<std::string>(&split_method)->default_value(split_method),
      label.c_str());
}

std::string BasicSplitBy::print() const {
  std::ostringstream oss;
  oss << "splitby='" << split_method << "'";
  return (oss.str());
}

BasicSplitBy::SplitType BasicSplitBy::methodToType(const std::string &name) {
  std::string canonical_name(name);
  boost::to_upper(canonical_name);

  if (canonical_name == "NONE")
    return (NONE);
  else if (canonical_name == "MOL")
    return (MOLECULE);
  else if (canonical_name == "SEGID")
    return (SEGID);
  else if (canonical_name == "RES")
    return (RESIDUE);

  throw(OptionsError("Invalid split-by method in options"));
}

bool BasicSplitBy::postConditions(po::variables_map &map) {
  try {
    split_type = methodToType(split_method);
  } catch (OptionsError &e) {
    std::cerr << "Error- '" << split_method
              << "' is an invalid method for splitting a selection.\n";
    return (false);
  } catch (...) {
    throw;
  }

  return (true);
}

std::vector<AtomicGroup> BasicSplitBy::split(const AtomicGroup &grp) {
  std::vector<AtomicGroup> result;

  switch (split_type) {
  case NONE:
    result.push_back(grp);
    break;

  case MOLECULE:
    result = grp.splitByMolecule();
    break;

  case SEGID:
    result = grp.splitByUniqueSegid();
    break;

  case RESIDUE:
    result = grp.splitByResidue();
    break;

  default:
    throw(LOOSError("Unknown split method"));
  }

  return (result);
}

// -------------------------------------------------------

void ModelWithCoords::addGeneric(po::options_description &opts) {
  std::string filetypes = "Model types:\n" + availableSystemFileTypes();

  opts.add_options()(
      "coordinates,c",
      po::value<std::string>(&coords_name)->default_value(coords_name),
      "File to use for coordinates")("modeltype", po::value<std::string>(),
                                     filetypes.c_str());
}

void ModelWithCoords::addHidden(po::options_description &opts) {
  opts.add_options()("model", po::value<std::string>(&model_name),
                     "Model Filename");
}

void ModelWithCoords::addPositional(po::positional_options_description &pos) {
  pos.add("model", 1);
}

bool ModelWithCoords::check(po::variables_map &map) {
  return (!map.count("model"));
}

bool ModelWithCoords::postConditions(po::variables_map &map) {
  if (map.count("modeltype")) {
    model_type = map["modeltype"].as<std::string>();
    model = loadStructureWithCoords(model_name, model_type, coords_name);
  } else
    model = loadStructureWithCoords(model_name, coords_name);

  return (true);
}

std::string ModelWithCoords::help() const { return ("model"); }

std::string ModelWithCoords::print() const {
  std::ostringstream oss;

  oss << boost::format("model='%s', modeltype='%s'") % model_name % model_type;
  if (!coords_name.empty())
    oss << boost::format(", coords='%s'") % coords_name;

  return (oss.str());
}

// -------------------------------------------------------

void TwoModelsWithCoords::addGeneric(po::options_description &opts) {
  std::string filetypes = "Model types:\n" + availableSystemFileTypes();
  std::string optdesc1 = std::string("File to use for coordinates for") + desc1;
  std::string optdesc2 = std::string("File to use for coordinates for") + desc2;

  opts.add_options()(
      "coord1,c",
      po::value<std::string>(&coords1_name)->default_value(coords1_name),
      optdesc1.c_str())("model1type", po::value<std::string>(),
                        filetypes.c_str())(
      "coord2,d",
      po::value<std::string>(&coords2_name)->default_value(coords2_name),
      optdesc2.c_str())("model2type", po::value<std::string>(),
                        filetypes.c_str());
}

void TwoModelsWithCoords::addHidden(po::options_description &opts) {
  opts.add_options()("model1", po::value<std::string>(&model1_name),
                     desc1.c_str())(
      "model2", po::value<std::string>(&model2_name), desc2.c_str());
}

void TwoModelsWithCoords::addPositional(
    po::positional_options_description &pos) {
  pos.add("model1", 1);
  pos.add("model2", 1);
}

bool TwoModelsWithCoords::check(po::variables_map &map) {
  return (!(map.count("model1") && map.count("model2")));
}

bool TwoModelsWithCoords::postConditions(po::variables_map &map) {
  if (map.count("model1type")) {
    model1_type = map["model1type"].as<std::string>();
    model1 = loadStructureWithCoords(model1_name, model1_type, coords1_name);
  } else
    model1 = loadStructureWithCoords(model1_name, coords1_name);

  if (map.count("model2type")) {
    model2_type = map["model2type"].as<std::string>();
    model2 = loadStructureWithCoords(model2_name, model2_type, coords2_name);
  } else
    model2 = loadStructureWithCoords(model2_name, coords2_name);

  return (true);
}

std::string TwoModelsWithCoords::help() const {
  std::string msg = desc1 + " " + desc2;
  return (msg);
}

std::string TwoModelsWithCoords::print() const {
  std::ostringstream oss;

  oss << boost::format("model1='%s', model1type='%s'") % model1_name %
             model1_type;
  if (!coords1_name.empty())
    oss << boost::format(", coords1='%s'") % coords1_name;

  oss << boost::format("model2='%s', model2type='%s'") % model2_name %
             model2_type;
  if (!coords2_name.empty())
    oss << boost::format(", coords2='%s'") % coords2_name;

  return (oss.str());
}

// -------------------------------------------------------

void BasicTrajectory::addGeneric(po::options_description &opts) {
  std::string modeltypes = "Model types:\n" + availableSystemFileTypes();
  std::string trajtypes =
      "Trajectory types:\n" + availableTrajectoryFileTypes();

  opts.add_options()("skip,k",
                     po::value<unsigned int>(&skip)->default_value(skip),
                     "Number of frames to skip")(
      "modeltype", po::value<std::string>(), modeltypes.c_str())(
      "trajtype", po::value<std::string>(), trajtypes.c_str());
};

void BasicTrajectory::addHidden(po::options_description &opts) {
  opts.add_options()("model", po::value<std::string>(&model_name),
                     "Model filename")(
      "traj", po::value<std::string>(&traj_name), "Trajectory filename");
}

void BasicTrajectory::addPositional(po::positional_options_description &pos) {
  pos.add("model", 1);
  pos.add("traj", 1);
}

bool BasicTrajectory::check(po::variables_map &map) {
  return (!(map.count("model") && map.count("traj")));
}

bool BasicTrajectory::postConditions(po::variables_map &map) {
  if (map.count("modeltype")) {
    model_type = map["modeltype"].as<std::string>();
    model = createSystem(model_name, model_type);
  } else
    model = createSystem(model_name);

  if (map.count("trajtype")) {
    traj_type = map["trajtype"].as<std::string>();
    trajectory = createTrajectory(traj_name, traj_type, model);
  } else
    trajectory = createTrajectory(traj_name, model);

  if (skip > 0)
    trajectory->readFrame(skip - 1);

  return (true);
}

std::string BasicTrajectory::help() const { return ("model trajectory"); }
std::string BasicTrajectory::print() const {
  std::ostringstream oss;
  oss << boost::format("model='%s', model_type='%s', traj='%s', "
                       "traj_type='%s', skip=%d") %
             model_name % model_type % traj_name % traj_type % skip;
  return (oss.str());
}

// -------------------------------------------------------

void TrajectoryWithFrameIndices::addGeneric(po::options_description &opts) {
  std::string modeltypes = "Model types:\n" + availableSystemFileTypes();
  std::string trajtypes =
      "Trajectory types:\n" + availableTrajectoryFileTypes();

  opts.add_options()("skip,k",
                     po::value<unsigned int>(&skip)->default_value(skip),
                     "Number of frames to skip")(
      "modeltype",
      po::value<std::string>(&model_type)->default_value(model_type),
      modeltypes.c_str())(
      "trajtype", po::value<std::string>(&traj_type)->default_value(traj_type),
      trajtypes.c_str())(
      "stride,i", po::value<unsigned int>(&stride)->default_value(stride),
      "Take every ith frame")(
      "range,r", po::value<std::string>(&frame_index_spec),
      "Which frames to use (matlab style range, overrides stride and skip)");
};

void TrajectoryWithFrameIndices::addHidden(po::options_description &opts) {
  opts.add_options()("model", po::value<std::string>(&model_name),
                     "Model filename")(
      "traj", po::value<std::string>(&traj_name), "Trajectory filename");
}

void TrajectoryWithFrameIndices::addPositional(
    po::positional_options_description &pos) {
  pos.add("model", 1);
  pos.add("traj", 1);
}

bool TrajectoryWithFrameIndices::check(po::variables_map &map) {
  return (!(map.count("model") && map.count("traj")));
}

bool TrajectoryWithFrameIndices::postConditions(po::variables_map &map) {
  if (skip > 0 && !frame_index_spec.empty()) {
    std::cerr << "Error- you cannot specify both a skip and a frame range...I "
                 "might get confused!\n";
    return (false);
  }

  if (model_type.empty())
    model = createSystem(model_name);
  else
    model = createSystem(model_name, model_type);

  if (traj_type.empty())
    trajectory = createTrajectory(traj_name, model);
  else
    trajectory = createTrajectory(traj_name, traj_type, model);

  return (true);
}

std::string TrajectoryWithFrameIndices::help() const {
  return ("model trajectory");
}
std::string TrajectoryWithFrameIndices::print() const {
  std::ostringstream oss;
  oss << boost::format("model='%s', modeltype='%s', traj='%s', trajtype='%s'") %
             model_name % model_type % traj_name % traj_type;
  if (skip > 0)
    oss << ", skip=" << skip;
  else if (!frame_index_spec.empty())
    oss << ", range='" << frame_index_spec << "'";

  return (oss.str());
}

std::vector<uint> TrajectoryWithFrameIndices::frameList() const {
  std::vector<uint> indices =
      assignTrajectoryFrames(trajectory, frame_index_spec, skip, stride);
  return uniquifyVector(indices);
}

// -------------------------------------------------------

void MultiTrajOptions::addGeneric(po::options_description &opts) {
  std::string modeltypes = "Model types:\n" + availableSystemFileTypes();
  std::string trajtypes =
      "Trajectory types:\n" + availableTrajectoryFileTypes();

  opts.add_options()("modeltype", po::value<std::string>(), modeltypes.c_str())(
      "skip,k", po::value<uint>(&skip)->default_value(skip),
      "Number of frames to skip in sub-trajectories")(
      "stride,i", po::value<uint>(&stride)->default_value(stride),
      "Step through sub-trajectories by this amount")(
      "range,r", po::value<std::string>(&frame_index_spec),
      "Which frames to use in composite trajectory");
}

void MultiTrajOptions::addHidden(po::options_description &opts) {
  opts.add_options()("model", po::value<std::string>(&model_name),
                     "Model filename")(
      "traj", po::value<std::vector<std::string>>(&traj_names),
      "Trajectory filenames");
}

void MultiTrajOptions::addPositional(po::positional_options_description &pos) {
  pos.add("model", 1);
  pos.add("traj", -1);
}

bool MultiTrajOptions::check(po::variables_map &map) {
  return (model_name.empty() || traj_names.empty());
}

bool MultiTrajOptions::postConditions(po::variables_map &map) {
  if (map.count("modeltype")) {
    model_type = map["modeltype"].as<std::string>();
    model = createSystem(model_name, model_type);
  } else
    model = createSystem(model_name);

  mtraj = MultiTrajectory(traj_names, model, skip, stride);
  trajectory = pTraj(&mtraj, boost::lambda::_1);

  return true;
}

std::vector<uint> MultiTrajOptions::frameList() const {
  std::vector<uint> indices =
      assignTrajectoryFrames(trajectory, frame_index_spec, 0, 1);
  return uniquifyVector(indices);
}

std::string MultiTrajOptions::help() const { return ("model traj [traj ...]"); }
std::string MultiTrajOptions::print() const {
  std::ostringstream oss;
  oss << boost::format(
             "model='%s', modeltype='%s', skip=%d, stride=%d, trajs=(") %
             model_name % model_type % skip % stride;
  for (uint i = 0; i < traj_names.size(); ++i)
    oss << "'" << traj_names[i] << "'"
        << (i < traj_names.size() - 1 ? "," : "");
  oss << ")";
  return oss.str();
}

std::string MultiTrajOptions::trajectoryTable() const {
  std::ostringstream oss;
  if (!frame_index_spec.empty())
    oss << "# Note- composite frame range used was '" << frame_index_spec
        << "'\n";
  oss << "# traj\tstart\tend\tfilename\n";
  uint start_cnt = 0;
  uint j = 0;
  for (uint i = 0; i < mtraj.size(); ++i) {
    uint n = mtraj.nframes(i);
    if (n == 0)
      oss << boost::format(
                 "# Warning- '%s' was skipped due to insufficient frames\n") %
                 mtraj[i]->filename();
    else {
      oss << boost::format("# %d\t%d\t%d\t%s\n") % j % start_cnt %
                 (start_cnt + n - 1) % mtraj[i]->filename();
      ++j;
    }
    start_cnt += n;
  }

  return oss.str();
}

// -------------------------------------------------------

void OutputTrajectoryOptions::addGeneric(po::options_description &opts) {
  std::string types = availableOutputTrajectoryFileTypes();

  opts.add_options()("outtrajtype,t", po::value<std::string>(&type),
                     types.c_str())(
      "append", po::value<bool>(&append)->default_value(append),
      "Append if trajectory exists, otherwise overwrite");
}

void OutputTrajectoryOptions::addHidden(po::options_description &opts) {
  opts.add_options()("outraj", po::value<std::string>(&name),
                     "Output trajectory name");
}

void OutputTrajectoryOptions::addPositional(
    po::positional_options_description &pos) {
  pos.add("outraj", 1);
}

bool OutputTrajectoryOptions::check(po::variables_map &map) {
  return (!map.count("outraj"));
}

bool OutputTrajectoryOptions::postConditions(po::variables_map &map) {
  boost::tuple<std::string, std::string> names = splitFilename(name);
  basename = boost::get<0>(names);

  if (type.empty())
    type = boost::get<1>(names);

  outraj = createOutputTrajectory(name, type, append);
  return (true);
}

std::string OutputTrajectoryOptions::help() const {
  return ("output-trajectory");
}

std::string OutputTrajectoryOptions::print() const {
  std::ostringstream oss;
  oss << boost::format("outraj='%s',outraj_type='%s',append=%d") % name % type %
             append;
  return (oss.str());
}

// -------------------------------------------------------

void OutputTrajectoryTypeOptions::addGeneric(po::options_description &opts) {
  std::string types = availableOutputTrajectoryFileTypes();

  opts.add_options()(
      "outtrajtype,t", po::value<std::string>(&type)->default_value("dcd"),
      types.c_str())("append", po::value<bool>(&append)->default_value(append),
                     "Append if trajectory exists, otherwise overwrite");
}

std::string OutputTrajectoryTypeOptions::print() const {
  std::ostringstream oss;
  oss << boost::format("outraj_type='%s',append=%d") % type % append;
  return (oss.str());
}

pTrajectoryWriter
OutputTrajectoryTypeOptions::createTrajectory(const std::string &prefix) {

  std::string fname = prefix + "." + type;
  return (createOutputTrajectory(fname, type, append));
}

// -------------------------------------------------------

void WeightsOptions::addGeneric(po::options_description &opts) {
  opts.add_options()("weights,w", po::value<std::string>(&weights_name),
                     "List of weights to change averaging")(
      "weights-list", po::value<std::string>(&list_name),
      "File containing a list of trajectories and their weights files");
}

bool WeightsOptions::postConditions(po::variables_map &map) {
  if (map.count("weights") && map.count("weights-list")) {
    std::cerr << "Error: cannot specify --weights and --weights-list"
              << std::endl;
    return (false);
  }
  if (map.count("weights")) {
    has_weights = true;
    // Note that here pWeights is of type uniqe_ptr& Weights, so implicit
    // conversion performed.
    pWeights = std::make_unique<WeightsFromFile>(weights_name);
  } else if (map.count("weights-list")) {
    has_weights = true;
    WeightsFromFile weights;
<<<<<<< HEAD
    weights.read_weights_list(list_name);
=======
    weights.readWeightsList(list_name);
>>>>>>> b765ea40
    pWeights = std::make_unique<WeightsFromFile>(weights);
  } else {
    has_weights = false;
    // Default to the uniform weight class if no weights-file specified.
    pWeights = std::make_unique<UniformWeight>(UniformWeight());
  }

  return true;
}

// -------------------------------------------------------

void RequiredArguments::addArgument(const std::string &name,
                                    const std::string &description) {
  StringPair arg(name, description);
  if (find(arguments.begin(), arguments.end(), arg) != arguments.end()) {
    std::ostringstream oss;
    oss << "Error- duplicate command line argument requested for '" << name
        << "'";
    throw(LOOSError(oss.str()));
  }

  arguments.push_back(arg);
}

void RequiredArguments::addVariableArguments(const std::string &name,
                                             const std::string &description) {
  if (vargs_set)
    throw(LOOSError("Multiple variable arguments requested"));

  variable_arguments = StringPair(name, description);
  vargs_set = true;
}

void RequiredArguments::addHidden(po::options_description &o) {
  for (std::vector<StringPair>::const_iterator i = arguments.begin();
       i != arguments.end(); ++i)
    o.add_options()(i->first.c_str(), po::value<std::string>(),
                    i->second.c_str());
  if (vargs_set)
    o.add_options()(variable_arguments.first.c_str(),
                    po::value<std::vector<std::string>>(),
                    variable_arguments.second.c_str());
}

void RequiredArguments::addPositional(po::positional_options_description &pos) {
  for (std::vector<StringPair>::const_iterator i = arguments.begin();
       i != arguments.end(); ++i)
    pos.add(i->first.c_str(), 1);
  if (vargs_set)
    pos.add(variable_arguments.first.c_str(), -1);
}

bool RequiredArguments::check(po::variables_map &map) {
  for (std::vector<StringPair>::const_iterator i = arguments.begin();
       i != arguments.end(); ++i)
    if (!map.count(i->first.c_str()))
      return (true);

  if (vargs_set && !map.count(variable_arguments.first))
    return (true);

  return (false);
}

bool RequiredArguments::postConditions(po::variables_map &map) {
  held_map = map;
  return (true);
}

std::string RequiredArguments::value(const std::string &s) const {
  std::string result;
  if (held_map.count(s))
    result = held_map[s].as<std::string>();
  return (result);
}

std::vector<std::string>
RequiredArguments::variableValues(const std::string &s) const {
  return (held_map[s].as<std::vector<std::string>>());
}

std::string RequiredArguments::help() const {
  std::string s;
  for (std::vector<StringPair>::const_iterator i = arguments.begin();
       i != arguments.end(); ++i)
    s = s + (i == arguments.begin() ? "" : " ") + i->first;
  if (vargs_set)
    s = s + (s.empty() ? "" : " ") + variable_arguments.first + " [" +
        variable_arguments.first + " ...]";
  return (s);
}

std::string RequiredArguments::print() const {
  std::ostringstream oss;
  for (std::vector<StringPair>::const_iterator i = arguments.begin();
       i != arguments.end(); ++i) {
    oss << i->first << "='" << held_map[i->first].as<std::string>() << "'";
    if (i != arguments.end() - 1)
      oss << ',';
  }

  if (vargs_set) {
    std::vector<std::string> v = variableValues(variable_arguments.first);
    oss << variable_arguments.first << "=(";
    oss << vectorAsStringWithCommas<std::string>(v);
    oss << ")";
  }

  return (oss.str());
}

// -------------------------------------------------------

AggregateOptions &AggregateOptions::add(OptionsPackage *pack) {
  options.push_back(pack);
  return (*this);
}

void AggregateOptions::setupOptions() {
  for (vOpts::iterator i = options.begin(); i != options.end(); ++i)
    (*i)->addGeneric(generic);

  for (vOpts::iterator i = options.begin(); i != options.end(); ++i)
    (*i)->addHidden(hidden);

  command_line.add(generic).add(hidden);

  for (vOpts::iterator i = options.begin(); i != options.end(); ++i)
    (*i)->addPositional(pos);
}

void AggregateOptions::showHelp() {
  std::cout << "Usage- " << program_name << " [options] ";
  for (vOpts::iterator i = options.begin(); i != options.end(); ++i) {
    std::string help_text = (*i)->help();
    if (!help_text.empty())
      std::cout << (*i)->help() << " ";
  }
  std::cout << std::endl;
  std::cout << generic;
}

bool AggregateOptions::parse(int argc, char *argv[]) {
  if (program_name.empty())
    program_name = std::string(argv[0]);

  generic.add_options()("config", po::value<std::string>(&config_name),
                        "Options config file");

  setupOptions();
  bool show_help = false;

  try {
    po::store(po::command_line_parser(argc, argv)
                  .style(po::command_line_style::default_style ^
                         po::command_line_style::allow_guessing)
                  .options(command_line)
                  .positional(pos)
                  .run(),
              vm);
    po::notify(vm);

    if (!config_name.empty()) {
      std::ifstream ifs(config_name.c_str());
      if (!ifs)
        throw(LOOSError("Cannot open options config file"));
      store(parse_config_file(ifs, command_line), vm);
      notify(vm);
    }

  } catch (std::exception &e) {
    std::cerr << "Error- " << e.what() << std::endl;
    show_help = true;
  }

  if (!show_help)
    show_help = vm.count("help");

  if (!show_help)
    for (vOpts::iterator i = options.begin(); i != options.end() && !show_help;
         ++i)
      show_help = (*i)->check(vm);

  if (show_help) {
    showHelp();
    return (false);
  }

  for (vOpts::iterator i = options.begin(); i != options.end(); ++i)
    if (!(*i)->postConditions(vm)) {
      showHelp();
      return (false);
    }

  return (true);
}

std::vector<std::string> AggregateOptions::print() const {
  std::vector<std::string> results;

  results.push_back(program_name);

  for (vOpts::const_iterator i = options.begin(); i != options.end(); ++i)
    results.push_back((*i)->print());

  return (results);
}

}; // namespace OptionsFramework
}; // namespace loos<|MERGE_RESOLUTION|>--- conflicted
+++ resolved
@@ -595,11 +595,7 @@
   } else if (map.count("weights-list")) {
     has_weights = true;
     WeightsFromFile weights;
-<<<<<<< HEAD
-    weights.read_weights_list(list_name);
-=======
     weights.readWeightsList(list_name);
->>>>>>> b765ea40
     pWeights = std::make_unique<WeightsFromFile>(weights);
   } else {
     has_weights = false;
