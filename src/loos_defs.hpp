/*
  This file is part of LOOS.

  LOOS (Lightweight Object-Oriented Structure library)
  Copyright (c) 2008, Tod D. Romo, Alan Grossfield
  Department of Biochemistry and Biophysics
  School of Medicine & Dentistry, University of Rochester

  This package (LOOS) is free software: you can redistribute it and/or modify
  it under the terms of the GNU General Public License as published by
  the Free Software Foundation under version 3 of the License.

  This package is distributed in the hope that it will be useful,
  but WITHOUT ANY WARRANTY; without even the implied warranty of
  MERCHANTABILITY or FITNESS FOR A PARTICULAR PURPOSE.  See the
  GNU General Public License for more details.

  You should have received a copy of the GNU General Public License
  along with this program.  If not, see <http://www.gnu.org/licenses/>.
*/






#if !defined(LOOSDEFS_HPP)
#define LOOSDEFS_HPP


// Requirements check
#if __GNUC__ < 4
#error LOOS Requires GCC-4.0.1 or higher
#endif



#if !defined(BOOST_VERSION)
#include <boost/version.hpp>
#endif

#if (((BOOST_VERSION / 100) % 1000) < 36)
#error LOOS require Boost 1.36 or higher
#endif

#include <sys/types.h>



#if defined(REQUIRES_UINT)
typedef unsigned int     uint;
#endif

#if defined(REQUIRES_ULONG)
typedef unsigned long    ulong;
#endif

#if defined(__linux__) || defined(__CYGWIN__) || defined(__FreeBSD__)

extern "C" {

  void dsyev_(char*, char*, int*, double*, int*, double*, double*, int*, int*);
  void dgesvd_(char*, char*, int*, int*, double*, int*, double*, double*, int*, double*, int*, double*, int*, int*);
  void dgesvj_(char*, char*, char*, int*, int*, double*, int*, double*, int*, double*, int*, double*, int*, int*);
  void dgemm_(const char* const, const char* const, const int* const, const int* const, const int* const,
              const double* const, const double* const, const int* const, const double* const,
              const int* const, const double* const, double* consnt, const int* const);
  void dggev_(char*, char*, int*, double*, int*, double*, int*, double*, double*, double*, double*, int*, double*, int*, double*, int*, int*);

  void sgesvd_(char*, char*, int*, int*, float*, int*, float*, float*, int*, float*, int*, float*, int*, int*);
  void sgemm_(char*, char*, int*, int*, int*, float*, float*, int*, float*, int*, float*, float*, int*);
  void sggev_(char*, char*, int*, float*, int*, float*, int*, float*, float*, float*, float*, int*, float*, int*, float*, int*, int*);
  void ssyev_(char*, char*, int*, float*, int*, float*, float*, int*, int*);
  void dsyev_(char*, char*, int*, double*, int*, double*, double*, int*, int*);
  void ssygv_(int*, char*, char*, int*, float*, int*, float*, int*, float*, float*, int*, int*);
  void ssygvx_(int*, char*, char*, char*, int*, float*, int*, float*, int*, float*, float*, int*, int*, float*, int*, float*, float*, int*, float*, int*, int*, int*, int*);
  void dgels_(char*, int*, int*, int*, double*, int*, double*, int*, double*, int*, int*);
  double dlamch_(const char*);
}


typedef int f77int;

#elif defined(__APPLE__)


// MacOS 10.9 requires this to appear before Accelerate
#include <boost/random.hpp>

#include <Accelerate/Accelerate.h>


typedef __CLPK_integer f77int;

#else

#error You are building in an unsupported environment.  You will need to specify how to access ATLAS.

#endif





#include <boost/shared_ptr.hpp>
#include <boost/tuple/tuple.hpp>




namespace loos {

  typedef double greal;
  typedef long gint;

  typedef float dcd_real;
  typedef double dcd_double;

  template<typename T> class Coord;


  typedef Coord<double> GCoord;
  typedef boost::shared_ptr<GCoord> pGCoord;

  // Writers
  class TrajectoryWriter;
  class DCDWriter;
  class XTCWriter;

  // Trajectory and subclasses...
  class Atom;
  class Trajectory;
  class DCD;
  class AmberTraj;
  class AmberNetcdf;
  class CCPDB;
  class TinkerArc;
  class PDBTraj;
  class XTC;
  class TRR;


  typedef boost::shared_ptr<Atom> pAtom;
  typedef boost::shared_ptr<Trajectory> pTraj;
  typedef boost::shared_ptr<DCD> pDCD;
  typedef boost::shared_ptr<AmberTraj> pAmberTraj;
  typedef boost::shared_ptr<AmberNetcdf> pAmberNetcdf;
  typedef boost::shared_ptr<CCPDB> pCCPDB;
  typedef boost::shared_ptr<TinkerArc> pTinkerArc;
  typedef boost::shared_ptr<PDBTraj> pPDBTraj;
  typedef boost::shared_ptr<XTC> pXTC;
  typedef boost::shared_ptr<TRR> pTRR;
  typedef boost::shared_ptr<TrajectoryWriter> pTrajectoryWriter;

  // AtomicGroup and subclasses (i.e. systems formats)
  class AtomicGroup;
  class PDB;
  class PSF;
  class Amber;
  class AmberRst;
  class TinkerXYZ;
  class Gromacs;
  class CHARMM;
<<<<<<< HEAD
  class MMCIF;
=======
  class MDTraj;
>>>>>>> 50d86030

  typedef boost::shared_ptr<AtomicGroup> pAtomicGroup;
  typedef boost::shared_ptr<PDB> pPDB;
  typedef boost::shared_ptr<PSF> pPSF;
  typedef boost::shared_ptr<Amber> pAmber;
  typedef boost::shared_ptr<AmberRst> pAmberRst;
  typedef boost::shared_ptr<TinkerXYZ> pTinkerXYZ;
  typedef boost::shared_ptr<Gromacs> pGromacs;
  typedef boost::shared_ptr<CHARMM> pCHARMM;
  typedef boost::shared_ptr<MMCIF> pMMCIF;


  // Misc
  class Remarks;

  const uint kilobytes = 1024;
  const uint megabytes = 1024 * kilobytes;
  const uint gigabytes = 1024 * megabytes;

}

#endif

<|MERGE_RESOLUTION|>--- conflicted
+++ resolved
@@ -161,11 +161,8 @@
   class TinkerXYZ;
   class Gromacs;
   class CHARMM;
-<<<<<<< HEAD
+  class MDTraj;
   class MMCIF;
-=======
-  class MDTraj;
->>>>>>> 50d86030
 
   typedef boost::shared_ptr<AtomicGroup> pAtomicGroup;
   typedef boost::shared_ptr<PDB> pPDB;
