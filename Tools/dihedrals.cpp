/*
  dihedrals

  Computes the dihedral angle between each set of four atoms specified.
*/

/*

  This file is part of LOOS.

  LOOS (Lightweight Object-Oriented Structure library)
  Copyright (c) 2008-2020 Tod D. Romo & Alan Grossfield
  Department of Biochemistry and Biophysics
  School of Medicine & Dentistry, University of Rochester

  This package (LOOS) is free software: you can redistribute it and/or modify
  it under the terms of the GNU General Public License as published by
  the Free Software Foundation under version 3 of the License.

  This package is distributed in the hope that it will be useful,
  but WITHOUT ANY WARRANTY; without even the implied warranty of
  MERCHANTABILITY or FITNESS FOR A PARTICULAR PURPOSE.  See the
  GNU General Public License for more details.

  You should have received a copy of the GNU General Public License
  along with this program.  If not, see <http://www.gnu.org/licenses/>.
*/

#include <boost/algorithm/string/replace.hpp>
#include <boost/format.hpp>
#include <fstream>
#include <iostream>
#include <loos.hpp>
#include <regex>
#include <functional>
#include <string>

using namespace std;
using namespace loos;
namespace opts = loos::OptionsFramework;
namespace po = loos::OptionsFramework::po;

// @cond TOOL_INTERNAL

// these determine where the string containing the dihedral selections is split
const string quartet_delim = ":";
const string atom_delim = ",";
const string tag_delim = "_";
const string fsuffix = ".out";

// clang-format off
const string msg = 
"SYNOPSIS\n"
"\n"
"This tool is designed to allow the tracking of classes of dihedral angles \n"
"specified by atom selection. \n"
"\nDESCRIPTION\n"
"\n"
"Unlike the torsion tool, also in LOOS, this tool is designed to track the\n"
"dihedral angle between chemically connected groups of four atoms. The \n"
"original intention for the tool was to monitor classes of customarily\n"
"defined dihedrals that might exist in a large number of residues in one pass.\n"
"For example, one could use this tool to monitor all of the phi and psi\n"
"backbone dihedrals in a protein, making only one pass through the trajectory as\n"
"one did so. The tool creates a file name for each dihedral angle chosen for \n"
"monitoring, and writes the frame number and the angle out in two columns, \n"
"separated by white space, for each frame provided to the tool. How these names \n"
"are created, how many classes of dihedral to monitor, and what frames to \n"
"consider from the input trajectory(ies) are all configurable. Because it \n"
"handles output through a number of out files, i. \n"
" \n"
"The --selection flag controls the scope of the search for dihedrals to monitor.\n"
" So in the aforementioned protein example, if you only wanted to monitor the \n"
"phi of the first five residues of some protein, you would provide a selection \n"
"string like 'resid < 6' (assuming of course that your protein's residues are \n"
"the first such in the overall list of residues, which is commonly the case).  \n"
" \n"
"several of the flags are from LOOS classes devoted to providing basic tool \n"
"functionality, and they work the same as in other tools. For example, \n"
"trajectories are read using a MultiTrajectory, and so the skip, stride, and \n"
"range flags all do what they do for multi-trajectory based tools. This is also \n"
"why you can provide an arbitrary number of trajectories to this tool, and it \n"
"will gracefully treat them as one long trajectory. \n"
" \n"
"The --dihedral-sel-strings flag is obligate. It should be a string that \n"
"provides a list of atom selections in quartets separated by a '"+atom_delim+"'. Each \n"
"selection string should grab only one atom so that each quartet selects four \n"
"atoms, in the order that you would like them fed to the loos::Math::torsion() \n"
"function. If you'd like to monitor multiple types of dihedral, even if it's the\n"
" same dihedral across different residues (for example, chi, the glycosidic \n"
"dihedral in nucleic acids) you can include multiple quartets by interspersing \n"
"'"+quartet_delim+"' between each quartet. For example, to select the chi dihedral in nucleic \n"
"acids you could write: \n"
" \n"
"    --dihedral-sel-strings $\'name == \"O4'\""+atom_delim+"  name == \"C1'\""+atom_delim+"  name == \"N9\""+atom_delim+"  \\\n"
"name == \"C4\" "+quartet_delim+" name == \"O4'\""+atom_delim+"  name == \"C1'\""+atom_delim+"  name == \"N1\""+atom_delim+"  name == \"C2\"\' \n"
" \n"
"Noting that the four selection strings before the '"+quartet_delim+"' are for purine chis, and \n"
"the four after are for pyrimidine chis. In the case of nucleic acids, which \n"
"usually have the \"\'\" character in the atom name, it can be very helpful to \n"
"put the arguments to this tool in a config file. See the LOOS online docs for \n"
"how to go about that. \n"
" \n"
"The --pdb flag is for debugging. If you want to use it, provide a prefix by \n"
"which to name the reported pdb files. It takes the first frame of the multi-\n"
"trajectory and writes out the scope, and each four atom sequence it found as \n"
"separate PDB files, prefixed with the provided argument. For each PDB created \n"
"thus, it numbers the files first by dihedral class, then by which element in \n"
"the class it is. So if you provide the 'test' as an argument, your PDBs might \n"
"look like: \n"
" \n"
"    test_x_y.pdb \n"
" \n"
"Where the contents will be the yth dihedral of type x found. To get a nice \n"
"visual representation of how the selection went, I like to say 'pymol *.pdb' in\n"
" the subdirectory I made for this analysis, then show all as 'sticks/licorice',\n"
" and overwrite that setting for just the scope with 'lines'. This makes it \n"
"patently clear where the dihedrals being tracked will be in the molecule. \n"
" \n"
"The --tags option is for providing tags that correspond to each class of \n"
"dihedrals monitored by each quartet. Each tag provides an infix name that \n"
"corresponds to the selection string that is in that position in the '"+atom_delim+"' \n"
"separated list of --dihedral-sel-strings. For the chi example: \n"
" \n"
"    --tags 'chi_R,chi_Y' \n"
" \n"
"Since the first of the two quartets corresponds to purines and the second to \n"
"pyrimidines. If you do provide this argument, it needs to have the same number \n"
"of ',' separated strings as you've provided quartets above. If you elect not to\n"
" provide it, then a tag is fabricated from the residue name, resid, and each of\n"
" the atoms selected, separated by '"+tag_delim+"'. If some of the atoms cross into another \n"
"residue, those atom names will have the resid of that neighboring residue \n"
"appearing after the name. If you do provide tags, then the tag, followed by the\n"
" resid of the first atom, then the names of the atoms in that particular \n"
"dihedral will be the filename instead, also separated by '"+tag_delim+"'. In the chi \n"
"example, because of the tags provided, an output file might look like the \n"
"following: \n"
" \n"
"    roc_chi_R_1_O4p_C1p_N9_C4" +fsuffix+" \n"
" \n"
"Note that the primes have been replaced by the letter p, which can be changed \n"
"(even back to _shudder_ a \') if the user specifies the --swap-single-quotes \n"
"flag. \n"
" \n"
"The --prefix flag is a string that precedes all the dihedral time series file \n"
"names (aside from the output caused by --pdbs) This permits exclusive names for\n"
" different runs of the program and helps keep things organized. I often use a \n"
"system specifying prefix.\n"
"\n"
"EXAMPLE\n"
"\n"
"dihedrals  --dihedral-sel-strings $\'name == \"O4'\""+atom_delim+"  name == \"C1'\""+atom_delim+"  name == \"N9\""+atom_delim+"  \\\n"
"name == \"C4\" "+quartet_delim+" name == \"O4'\""+atom_delim+"  name == \"C1'\""+atom_delim+"  name == \"N1\""+atom_delim+"  name == \"C2\"\' \\\n"
"--tags  'chi_Y,chi_R' --selection 'resid < 6' --prefix nucleicX nucleic.pdb nucleic.dcd\n"
"\n"
"This should do the calculation discussed in the description above. In particular\n"
"it will look for dihedrals matching the conventional names for chi from \n"
"purines and pyrimidines, writing each instance of these classes out to different\n"
"output files with names based on --prefix.\n"
"\n"
"POTENTIAL COMPLICATIONS\n"
"\n"
"Using verbosity and the --pdb flag can help diagnose problems with dihedral definitions.\n"
"This is a very good idea to check with all tools, but especially here, where you can get\n"
"results that look right but are not with selection strings that may be subtly off.\n"
"Another thing to bear in mind is that your model needs to have connectivity. You can\n"
"remedy this with the --infer-connectivity flag, but do so with caution. That inference\n"
"can be low quality if you get unlucky with the first structure in your file.\n"
;
// clang-format on

// C++ 11 regex split
// https://stackoverflow.com/questions/9435385/split-a-string-using-c11
vector<string> split(const string &input, const string &regular_expression) {
  // passing -1 as the submatch index parameter performs splitting
  regex re(regular_expression);
  sregex_token_iterator first{input.begin(), input.end(), re, -1}, last;
  return {first, last};
}

// split of split strings
vector<vector<string>> deep_split(const string &input,
                                  const string &outer_regex,
                                  const string &inner_regex) {
  vector<vector<string>> vector_of_frags;
  vector<string> outer_frags = split(input, outer_regex);
  // split the outer fragments and push these vectors into return object
  for (string &frag : outer_frags) {
    vector_of_frags.push_back(split(frag, inner_regex));
  }
  return vector_of_frags;
}
class ToolOptions : public opts::OptionsPackage {
public:
  ToolOptions()
      : dihedral_sels{}, dihedral_sel_strings(""), pdb(""), tags(""),
        prefix("dihedral"), quotes("p"){};
  // clang-format off
  void addGeneric(po::options_description& o) {
    o.add_options()
    ("dihedral-sel-strings,D", po::value<string>(&dihedral_sel_strings)->default_value(""),
     ("Ordered quartets of selection strings; each quartet is delimited by '"
     + quartet_delim + "', and each string within by '" 
     + atom_delim + "'.").c_str())
    ("pdb", po::value<string>(&pdb)->default_value(""),
     "Prefix to write PDBs for each dihedral selected from frame 1 of provided multi-traj.")
    ("tags,T", po::value<string>(&tags)->default_value(""), 
     ("String of tags for each class of dihedral, separated by a '" + atom_delim + "'.").c_str())
    ("prefix,p", po::value<string>(&prefix)->default_value("dihedral"),
     "Prefix for file names for each monitored dihedral.")
    ("swap-single-quotes,Q", po::value<string>(&quotes)->default_value("p"),
     "Swap single quote character in outfile names for some alternative. Provide single quote if no change desired.");
  }
  // clang-format on

  string print() const {
    ostringstream oss;
    oss << boost::format(
               "dihedral-sel-strings=%s,pdb=%s,tags=%s,prefix=%s,quotes=%s") %
               dihedral_sel_strings % pdb % tags % prefix % quotes;
    return (oss.str());
  }

  bool postConditions(po::variables_map &map) {
    dihedral_sels = deep_split(dihedral_sel_strings, quartet_delim, atom_delim);
    for (auto d : dihedral_sels) {
      if (d.size() != 4) {
        throw(LOOSError("The following selection did not split to a quartet of "
                        "selections:\n"));
        for (auto s : d)
          cout << s << "\t";
        cout << "\n";
        return false;
      }
    }
    return true;
  }

  vector<vector<string>> dihedral_sels;
  string dihedral_sel_strings;
  string pdb;
  string tags;
  string prefix;
  string quotes;
};


template <typename ChkF> 
bool pruner(ChkF&& f){return f;}

// takes an atomic group for scope, and a vector of vectors of sel-strings.
// Corrects order of discovery  of each dihedral, and returns atomic group of
// dihedrals.
vector<vector<AtomicGroup>>
sels_to_dihedralAGs(const vector<vector<string>> &dihedral_sels,
                    const AtomicGroup &scope, const int verbosity) {

<<<<<<< HEAD
  // Map all the sel strings to kernels in style of utils.cpp: selectAtoms
  vector<vector<shared_ptr<KernelSelector>>> selectorClasses;
  for (auto sel_class : dihedral_sels) {
    vector<shared_ptr<KernelSelector>> selectorClass;
    
    for (auto sel : sel_class) {
      Parser parser(sel);

      try {
        parser.parse(sel);
      } catch (ParseError e) {
        throw(ParseError("Error in parsing '" + sel + "' ... " + e.what()));
      }
      KernelSelector selector(parser.kernel());
      shared_ptr<KernelSelector> sk = make_shared<KernelSelector>(selector);
      selectorClass.push_back(move(sk));
    }
    selectorClasses.push_back(move(selectorClass));
  }
  // In this if-else, pick whether to puke up atomic group when group has wrong num elts.
  // Use function pointer strategy to elide test in loop.
  bool (*chkDihedralSize)(AtomicGroup &, vector<shared_ptr<KernelSelector>>&, const vector<string>& selstrs);
  if (verbosity > 0) {
    chkDihedralSize = [](AtomicGroup &oo_D, vector<shared_ptr<KernelSelector>> &sels,
                         const vector<string> &selstrs) -> bool {
      // Puke
=======
  // pick whether to puke up atomic group when group has wrong num elts.
  bool (*chkSizeReorder)(AtomicGroup &, vector<string>&);

  if (verbosity > 0) {
    chkSizeReorder = [](AtomicGroup &oo_D, vector<string>& sels) -> bool {
>>>>>>> 8b04f95d
      if (oo_D.size() != 4) {
        cerr << "WARNING: dihedral specification found " << oo_D.size();
        cerr << " atoms, not 4 in selection string set: \n\t";
        for (auto i = 0; i < selstrs.size(); i++)
          cerr << selstrs[i] << ", ";
        cerr << "\b\b\n";
        cerr << "Offending group: \n";
        cerr << oo_D;
        cerr << "\nDROPPING THIS GROUP AND PROCEEDING.\n";
        return true;
      } else { // append AG, correctly reordered.
        AtomicGroup reordered;
        for (auto sel : sels)
          reordered += oo_D.select(*sel);

        oo_D = move(reordered);
        cerr << "included group of size: " << to_string(reordered.size())
             << "\n";
        return false;
      }
    };
  } else {
<<<<<<< HEAD
    chkDihedralSize = [](AtomicGroup &oo_D, vector<shared_ptr<KernelSelector>> &sels,
                         const vector<string> &selstrs) -> bool {

=======
    chkSizeReorder = [](AtomicGroup &oo_D, vector<string>& sels) -> bool {
>>>>>>> 8b04f95d
      if (oo_D.size() != 4)
        return true;
      else {
        AtomicGroup reordered;
        for (auto sel : sels)
          reordered += oo_D.select(*sel);

        oo_D = move(reordered);
        return false;
      }
    };
  }

  // append to this for return later.
  vector<vector<AtomicGroup>> dihedralAGs;
  for (uint i = 0; i < selectorClasses.size(); i++) {
    // first get a set of AGs that have all the atoms of the dihedral in them
    // They are likely to be in the order of the selection matched first
    // i.e. all the matches for selection 1, then all for 2, and so forth.
    AtomicGroup outoforder_dihedralType;
    for (auto sel : selectorClasses.at(i)) {
      cout << "HERE\n";
      outoforder_dihedralType += scope.select(*sel);
    }
    // This separates all non-connected atoms into separate atomic groups.
    vector<AtomicGroup> dihedralInstances =
        outoforder_dihedralType.splitByMolecule();
    // reorder them here to match that provided by user
    // it may turn out this is unnecessary,
    // but the return order of selectAtoms calls is not specified.
    // Remove any AGs that didn't manage to contain four atoms after the
    // split.
<<<<<<< HEAD
    dihedralInstances.erase(
        remove_if(dihedralInstances.begin(), dihedralInstances.end(),
                  [&](AtomicGroup &oo_D) -> bool {
                    return (*chkDihedralSize)(oo_D, selectorClasses.at(i),
                                              dihedral_sels.at(i));
                  }),
        dihedralInstances.end());
=======
    dihedralInstances.erase(remove_if(dihedralInstances.begin(),
                                      dihedralInstances.end(),
                                      pruner([&](AtomicGroup &oo_D) -> bool {
                                        return (*chkSizeReorder)(oo_D, dSels);
                                      })),
                            dihedralInstances.end());
>>>>>>> 8b04f95d
    dihedralAGs.push_back(move(dihedralInstances));
  }
  return dihedralAGs;
}
<<<<<<< HEAD
=======

>>>>>>> 8b04f95d

int main(int argc, char *argv[]) {
  string header = invocationHeader(argc, argv);

  opts::BasicOptions *bopts = new opts::BasicOptions(msg);
  opts::BasicSelection *sopts =
      new opts::BasicSelection("backbone && !hydrogen");
  opts::MultiTrajOptions* mtopts = new opts::MultiTrajOptions;
  ToolOptions *topts = new ToolOptions;

  opts::AggregateOptions options;
  options.add(bopts).add(sopts).add(mtopts).add(topts);
  if (!options.parse(argc, argv))
    exit(-1);

  // set up system for looping. Load coords from frame 0 into scope.
  AtomicGroup model = mtopts->model;
  AtomicGroup scope = selectAtoms(model, sopts->selection);
  pTraj traj = mtopts->trajectory;
  traj->updateGroupCoords(model);

  // figure out what dihedrals to track
  vector<vector<AtomicGroup>> dihedrals =
      sels_to_dihedralAGs(topts->dihedral_sels, scope, bopts->verbosity);

  // make file names, either from scratch or by adding to user appended tags.
  vector<vector<shared_ptr<ofstream>>> vv_filePtrs;
  // if user supplied tags for file names, use those with reduced dihedral name
  // info.
  if (topts->tags.empty()) {
    int resid;
    for (auto dihedralType : dihedrals) {
      vector<shared_ptr<ofstream>> v_filePtrs;
      for (auto dihedral : dihedralType) {
        resid = dihedral[0]->resid();
        string tag(dihedral[0]->resname() + to_string(resid));
        for (auto patom : dihedral) {
          // put a residue number with the name for each atom not from residue
          // of atom zero.
          string name = patom->name();
          boost::replace_all(name, "\'", topts->quotes);
          if (resid != patom->resid())
            tag = tag_delim + to_string(patom->resid()) + name;
          else
            tag = tag_delim + name;
        }
        auto p_ofstream =
            make_shared<ofstream>(topts->prefix + tag_delim + tag + fsuffix);
        *(p_ofstream) << "# " << header << "\n";
        v_filePtrs.push_back(p_ofstream);
      }
      vv_filePtrs.push_back(move(v_filePtrs));
    }
  } else {
    vector<string> user_tags = split(topts->tags, atom_delim);
    for (uint i = 0; i < user_tags.size(); i++) {
      vector<shared_ptr<ofstream>> v_filePtrs;
      for (auto dihedral : dihedrals.at(i)) {
        string tag = user_tags.at(i);
        tag += tag_delim + to_string(dihedral[0]->resid());
        for (auto patom : dihedral) {
          string name = patom->name();
          boost::replace_all(name, "\'", topts->quotes);
          tag += tag_delim + name; // append atom names to tag with
        }
        // tag delimiter
        auto p_ofstream =
            make_shared<ofstream>(topts->prefix + tag_delim + tag + fsuffix);
        *p_ofstream << "# " << header << "\n";
        v_filePtrs.push_back(p_ofstream);
      }
      vv_filePtrs.push_back(move(v_filePtrs));
    }
  }

  // if verbosity, and no pdbs were requested, then print each atomic group
  // found for each atom in each dihedral to stderr.
  if (bopts->verbosity > 0) {
    if (topts->pdb.empty()) {
      cerr << "# " << header << "\n";
      cerr << "# Following are the tab-delimited dihedral class selection "
              "strings and the atomic groups each produced:\n";
      for (uint i = 0; i < topts->dihedral_sels.size(); i++) {
        cerr << i << "\t";
        for (auto sel : topts->dihedral_sels.at(i)) {
          cerr << sel << "\t";
        }
        cerr << "\n[";
        for (auto ag : dihedrals.at(i)) {
          cerr << ag << ",";
        }
        cerr << "\b]\n";
      }
    }
  }

  // if PDB name string was given, write PDBs to indexed files by that prefix
  if (!topts->pdb.empty()) {
    for (uint i = 0; i < dihedrals.size(); i++) {
      for (uint j = 0; j < (dihedrals.at(i)).size(); j++) {
        PDB pdb = PDB::fromAtomicGroup(dihedrals.at(i).at(j));
        string rmks = to_string(j) + " from: ";
        for (auto sel : topts->dihedral_sels.at(i))
          rmks += sel + ", ";

        rmks += "\b\b";

        pdb.remarks().add(rmks);

        ofstream pdbFile;
        pdbFile.open(topts->pdb + "_" + to_string(i) + "_" + to_string(j) +
                     ".pdb");
        pdbFile << pdb;
        pdbFile.close();
      }
    }
    PDB scopePDB = PDB::fromAtomicGroup(scope);
    ofstream scopeFile;
    scopeFile.open(topts->pdb + "_scope.pdb");
    scopePDB.remarks().add(header);
    scopeFile << scopePDB;
  }

  // Trajectory Loop here.
  double dihedral_angle;
  while (traj->readFrame()) {
    traj->updateGroupCoords(model);
    for (uint typeIdx = 0; typeIdx < dihedrals.size(); typeIdx++) {
      for (uint dIdx = 0; dIdx < dihedrals.at(typeIdx).size(); dIdx++) {
        dihedral_angle = Math::torsion(dihedrals[typeIdx][dIdx][0]->coords(),
                                       dihedrals[typeIdx][dIdx][1]->coords(),
                                       dihedrals[typeIdx][dIdx][2]->coords(),
                                       dihedrals[typeIdx][dIdx][3]->coords());
        *(vv_filePtrs[typeIdx][dIdx])
            << traj->currentFrame() << "\t" << dihedral_angle << "\n";
      }
    }
  }
  // close all these output files now that we're done looping over traj
  for (auto v_fps : vv_filePtrs)
    for (auto p_ofs : v_fps)
      p_ofs->close();
}<|MERGE_RESOLUTION|>--- conflicted
+++ resolved
@@ -255,40 +255,11 @@
 sels_to_dihedralAGs(const vector<vector<string>> &dihedral_sels,
                     const AtomicGroup &scope, const int verbosity) {
 
-<<<<<<< HEAD
-  // Map all the sel strings to kernels in style of utils.cpp: selectAtoms
-  vector<vector<shared_ptr<KernelSelector>>> selectorClasses;
-  for (auto sel_class : dihedral_sels) {
-    vector<shared_ptr<KernelSelector>> selectorClass;
-    
-    for (auto sel : sel_class) {
-      Parser parser(sel);
-
-      try {
-        parser.parse(sel);
-      } catch (ParseError e) {
-        throw(ParseError("Error in parsing '" + sel + "' ... " + e.what()));
-      }
-      KernelSelector selector(parser.kernel());
-      shared_ptr<KernelSelector> sk = make_shared<KernelSelector>(selector);
-      selectorClass.push_back(move(sk));
-    }
-    selectorClasses.push_back(move(selectorClass));
-  }
-  // In this if-else, pick whether to puke up atomic group when group has wrong num elts.
-  // Use function pointer strategy to elide test in loop.
-  bool (*chkDihedralSize)(AtomicGroup &, vector<shared_ptr<KernelSelector>>&, const vector<string>& selstrs);
-  if (verbosity > 0) {
-    chkDihedralSize = [](AtomicGroup &oo_D, vector<shared_ptr<KernelSelector>> &sels,
-                         const vector<string> &selstrs) -> bool {
-      // Puke
-=======
   // pick whether to puke up atomic group when group has wrong num elts.
   bool (*chkSizeReorder)(AtomicGroup &, vector<string>&);
 
   if (verbosity > 0) {
     chkSizeReorder = [](AtomicGroup &oo_D, vector<string>& sels) -> bool {
->>>>>>> 8b04f95d
       if (oo_D.size() != 4) {
         cerr << "WARNING: dihedral specification found " << oo_D.size();
         cerr << " atoms, not 4 in selection string set: \n\t";
@@ -311,13 +282,8 @@
       }
     };
   } else {
-<<<<<<< HEAD
-    chkDihedralSize = [](AtomicGroup &oo_D, vector<shared_ptr<KernelSelector>> &sels,
-                         const vector<string> &selstrs) -> bool {
-
-=======
+
     chkSizeReorder = [](AtomicGroup &oo_D, vector<string>& sels) -> bool {
->>>>>>> 8b04f95d
       if (oo_D.size() != 4)
         return true;
       else {
@@ -350,30 +316,17 @@
     // but the return order of selectAtoms calls is not specified.
     // Remove any AGs that didn't manage to contain four atoms after the
     // split.
-<<<<<<< HEAD
-    dihedralInstances.erase(
-        remove_if(dihedralInstances.begin(), dihedralInstances.end(),
-                  [&](AtomicGroup &oo_D) -> bool {
-                    return (*chkDihedralSize)(oo_D, selectorClasses.at(i),
-                                              dihedral_sels.at(i));
-                  }),
-        dihedralInstances.end());
-=======
     dihedralInstances.erase(remove_if(dihedralInstances.begin(),
                                       dihedralInstances.end(),
                                       pruner([&](AtomicGroup &oo_D) -> bool {
                                         return (*chkSizeReorder)(oo_D, dSels);
                                       })),
                             dihedralInstances.end());
->>>>>>> 8b04f95d
     dihedralAGs.push_back(move(dihedralInstances));
   }
   return dihedralAGs;
 }
-<<<<<<< HEAD
-=======
-
->>>>>>> 8b04f95d
+
 
 int main(int argc, char *argv[]) {
   string header = invocationHeader(argc, argv);
