--- conflicted
+++ resolved
@@ -321,11 +321,7 @@
 // Attach trajectory to weights
 if (wopts->has_weights)
     {
-<<<<<<< HEAD
-    wopts->pWeights->add_traj(traj);
-=======
     wopts->pWeights->addTraj(traj);
->>>>>>> b765ea40
     }
 
 double bin_width = (hist_max - hist_min)/num_bins;
