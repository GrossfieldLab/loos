--- conflicted
+++ resolved
@@ -31,13 +31,8 @@
 apps = apps + ' svdcolmap averager convert2pdb traj2dcd reimage-by-molecule rmsd2ref rgyr dumpmol helix_kink subsetter torsion'
 apps = apps + ' dcdinfo recenter-trj concat-selection trajinfo rmsf interdist paxes rmsfit rotamer'
 apps = apps + ' drifter porcupine ramachandran renum-pdb exposure clipper rebond molshape native_contacts traj2matlab'
-<<<<<<< HEAD
 apps = apps + ' alignto traj2pdb merge-traj center-molecule contact-time perturb-structure coverlap phase-pdb'
-apps = apps + ' big-svd'
-=======
-apps = apps + ' alignto traj2pdb merge-dcd center-molecule contact-time perturb-structure coverlap phase-pdb'
 apps = apps + ' big-svd kurskew'
->>>>>>> 245d1c54
 
 list = []
 
