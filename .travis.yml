--- conflicted
+++ resolved
@@ -46,11 +46,5 @@
     - hash -r
     - conda config --set always_yes yes --set changeps1 no
 
-<<<<<<< HEAD
-script: scons
-
-  
-=======
 script:
-    - ./conda_build.sh loos 1
->>>>>>> 6f64329d
+    - ./conda_build.sh loos 1