--- conflicted
+++ resolved
@@ -59,12 +59,6 @@
 
   public:
 
-<<<<<<< HEAD
-    struct InternalOverflow : public WriteError { virtual const char* what() const throw() { return("Internal overflow compressing coordinates"); } };
-    
-=======
-
->>>>>>> a488f42b
 
     //! Class factory function
     static pTrajectoryWriter create(const std::string& s, const bool append = false) {
