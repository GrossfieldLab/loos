--- conflicted
+++ resolved
@@ -5,11 +5,7 @@
 #---------------------------------------------------------------------------
 DOXYFILE_ENCODING      = UTF-8
 PROJECT_NAME           = LOOS
-<<<<<<< HEAD
-PROJECT_NUMBER         = v1.5.4
-=======
 PROJECT_NUMBER         = v1.5.5
->>>>>>> 7ad3c34a
 OUTPUT_DIRECTORY       = .
 CREATE_SUBDIRS         = NO
 OUTPUT_LANGUAGE        = English
