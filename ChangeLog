<<<<<<< HEAD
2016-11-11    <tromo@hill.urmc-sh.rochester.edu>

	* Added support for velocities in Atom.
	* Added support for velocities in Trajectory.  Formats that natively store velocities will use those,
	otherwise LOOS will assume that the coords are actually velocities.
	* Changed Trajectory::coords() to be const
=======
2016-11-12    <tromo@hill>

	* Fixed bug in AmberNetcdf where the Trajectory iterator would show one more
	frame than actual.
>>>>>>> ed8d6207

2016-10-28    <tromo@hill>

	* Added MultiTrajectory class: a Trajectory that can contain other
	Trajectory objects.  Each sub-trajectory can have its own skip and
	stride.
	* Added MultiTrajOptions for handling multi-trajectories on the command
	line.  This must be the last option included.
	* Changed Trajectory to be copyable.  Now saves iterator state internally.
	* Added Trajectory::filename()
	* Removed StreamWrapper from Trajectory.  StreamWrapper will likely go away
	in a future release.
	* Changed the frame range parser to use BOOST::Spirit.  This includes support
	for using an empty range end to specify the end of a file, e.g. 10:2: means
	take every other frame, starting at frame 10, until the end of the file.
	* Changed subsetter and svd to use the new MultiTrajectory
	* Added multi-rmsds tool to compute a pair-wise RMSD matrix for an arbitrary
	number of trajectories.

2016-10-13    <alan@membrane>

	* Added option to native_contacts to supply a reference structure


2016-10-05    <tromo@hill>

	* Added --reimage=zealous to subsetter
	* Added proper support for atom inequality in PyLOOS (uses metadata only)

2016-09-13    <tromo@hill>

	* Added --verify option to trajinfo to suppress frame count verification when using
	the brief output.

2016-09-08    <tromo@hill>

	* Fixed bug affecting water density tools and the radius filter.  Too few waters
	were actually being selected.

2016-09-02    <tromo@hill>

	* Changed DCD to handle trajectories with 0 frame count in the header (no longer
	  requires running fixdcd first)

2016-08-26    <tromo@hill>

	* Added option to remove bonds with model-select
	* Changed dibmops to use 0 for avg in bins with no data rather than -1

2016-08-17    <tromo@hill>

	* Added support for using ranges of frames and skip in rdf, atomic-rdf, and xy_rdf
	* Fixed bug in water-autocorrel

2016-08-03    <tromo@hill>

	* Fixed bug in effsize.pl affecting some Unix distros
	* Fixed bug affecting python alignment results (when converting the vector of xforms to
	a Python list).
	* Fixed bug in rmsd_to_average.py causing it to break at the end when showing overall average

2016-07-21    <alan@membrane>
	
	* Added new tool lipid_survival to compute lifetime of lipids at surface 
	  of protein

2016-07-11    <alan@membrane>

	* Added periodicity support to native_contacts
	* Fixed (tromo) bug in doxygen handling that cause docs to be rebuilt excessively

2016-07-08    <tromo@hill>

	* Released loos-2.3.2
	* Added support for unpacking prebuilt docs tarball

2016-07-01    <tromo@hill>

	* Added support for manually setting molecule name to segid mapping in gmxdump2pdb tool

2016-06-28    <tromo@hill>

	* Changed documentation so it will be automatically built in github clones
	* Fixed bug in amber parmtop reader that affected Ubuntu 16
	* Added functions in utils_structural.cpp to PyLOOS

2016-06-24  Tod Romo  <tromo@hill>

	* Fixed bug in density-dist that prevented the number calculation from working

2016-06-22  Tod Romo  <tromo@hill>

	* Fixed bug in PyLOOS that made XTCWriter unavailable

2016-06-15  Tod Romo  <tromo@hill>

	* Fixed bug in aligner where xyonly was ignored if using a reference structure to align to
	* Fixed bug in membrane_map where specifying a reference structure would not actually align with it

2016-06-13  Tod Romo  <tromo@hill>

	* Added verap tool for quick vertical area profiles

2016-06-07  Tod Romo  <tromo@hill>

	* Changed how LOOS is organized (slightly).  The core library code 
	now resides in the "src" directory.  The built shared library is
	still stored at the top-level LOOS directory.

2016-06-03  Tod Romo  <tromo@hill>

	* Added HSD, HSE, and HSP to recognized residues for backbone selector
	
2016-06-03  Alan Grossfield <alan@membrane.urmc.rochester.edu>

	* Added new tool cylindrical-thickness

2016-06-02  Alan Grossfield <alan@membrane.urmc.rochester.edu>

	* Fixed bug in cylindrical-density -- accidentally left options
	  hardwired.

2016-04-19  Alan Grossfield <alan@membrane.urmc.rochester.edu>
	
	* Added ability to write GRO files.  Added Gromacs class to pyloos

2016-04-15  Tod Romo  <tromo@Gorgoneion.local>

	* Fixed bug in fullhelp for serialize-selection and default output
	when using pdbout

2016-03-24    <tromo@hill.urmc-sh.rochester.edu>

	* Added --positive and --negative flags to enmovie controlling which direction
	motion is depicted

2016-03-11    <alan_grossfield@.urmc.rochester.edu>

	* Added new tool inside_helices.py to Packages/PyLOOS

2016-01-11    <tromo@hill>
	* Released loos-2.3.1

2016-01-08    <tromo@hill.urmc-sh.rochester.edu>

	* Fixed bug in center-molecule affecting --center_xy

2016-01-07    <tromo@hill.urmc-sh.rochester.edu>

	* Fixed bug in membrane_map causing alignments to be incorrect (affected height calculation)

2015-11-20    <tromo@hill.urmc-sh.rochester.edu>

	* Released loos-2.3.0

2015-11-11    <alan@membrane.urmc.rochester.edu>

	* Added lipid_lifetime.py tool to the Voronoi package

2015-10-23    <tromo@hill.urmc-sh.rochester.edu>

	* Fixed bug affecting reading Charmm CRD files

2015-10-12    <tromo@hill.urmc-sh.rochester.edu>

	* Reorganized superposition and iterative alignment code into
	alignment module.  AtomicGroup methods call these functions now.
	* Reorganized pyloos iterative alignment routines:
	iterativeAlignment() will align anything that iterates over
	AtomicGroups (e.g. pyloos.Trajectory()), while
	iterativeAlignTrajectory() is a front-end to the standard LOOS functions.
	* Added new tool cylindrical-density.py to PyLOOS package (Alan)

2015-09-30    <tromo@hill.urmc-sh.rochester.edu>

	* Change RMSD to optionally use multiple threads
	* Added boost threads as a build requirement

2015-09-28    <tromo@hill.urmc-sh.rochester.edu>

	* Changed AtomicGroup::superposition() to use the faster dgesvj().
	Note: this is an iterative method that may not converge.  In
	practice, the residual will be small if it does not.  LOOS will
	print out a warning in such cases.  If you find many warnings
	being issued, contact the LOOS developers.
	* Changed the rmsds tool to use a much faster algorithm (up to an
	order of magnitude faster).  There is no option to disable caching
	now--if the cached subsets do not fit in memory, you will want to
	subsample the trajectories.

2015-09-14    <tromo@hill.urmc-sh.rochester.edu>

	* Changed pyloos organization
	* Added numpy support in PyLOOS
	* Added ensembles and SVD support in PyLOOS

2015-08-27    <tromo@hill.urmc-sh.rochester.edu>

	* Added k-means clustering PyLOOS program (cluster-structures.py)
	* Added AtomicGroup::getCoords() and AtomicGroup::setCoords() for numpy

	
2015-07-23    <tromo@hill.urmc-sh.rochester.edu>

	* Changed trajinfo to handle read errors and only use first set of valid frames
	* Changed trajinfo to ALWAYS scan trajectory frames
	* Added [PYLOOS] iterativeAlignment functions that will return a
	Python tuple (list of transforms, final rmsd, # of iterations)
	* Deprecated [PYLOOS] iterativeAlignmentPy() functions
	* Changed [PYLOOS] AtomicGroup::splitByMolecule() to return a
	Python list of AtomicGroups rather than an AtomicGroupVector
	* Changed [PYLOOS] AtomicGroup::splitByUniqueSegid() to return a
	Python list of AtomicGroups rather than an AtomicGroupVector
	* Changed [PYLOOS] AtomicGroup::splitByResidue() to return a
	Python list of AtomicGroups rather than an AtomicGroupVector


2015-07-21    <alan_grossfield@urmc.rochester.edu>
	* Fixed bug in handling of extended format charmm coordinates, including
	  actually parsing the "EXT" flag

2015-06-30    <tromo@hill.urmc-sh.rochester.edu>

	* Fixed bug in xy_rdf where --sel1-spans, --sel2-spans, and --reselect were ignored
	

2015-06-22    <tromo@hill.urmc-sh.rochester.edu>

	* Added IndexSelector to pick atoms based on their index within the model
	file (not the same as atom id)
	* Added "index" keyword to selection language
	* Changed integers in selection language to long ints (to avoid overflow problems)

2015-05-28    <tromo@hill.urmc-sh.rochester.edu>

	* Fixed handling of DEBUG in setup scripts
	* Changed order_params tool to support ranges for what frames to use

2015-04-22    <tromo@membrane.urmc.rochester.edu>

	* Released 2.2.5

	
2015-04-10    <tromo@hill.urmc-sh.rochester.edu>

	* Fixed bug in operator overloadings for GCoords in PyLOOS
	* Changed options and behavior of porcupine and enmovie.  See their
	fullhelp for more information.
	* Changed default selection for ENM tools to alpha-carbons rather than all.
	* Changed default selection for SVD to alpha-carbons
	* Added -S as a spring function option shortcut for ENM tools
	
2015-03-30    <tromo@hill.urmc-sh.rochester.edu>

	* Added ".netcdf" as a recognized file suffix for Amber NetCDF
	Trajectories.
	* Fixed help and fullhelp in subsetter

2015-03-02    <tromo@hill.urmc-sh.rochester.edu>

	* Added --sort option to merge-traj
	* Changed the default sort regex for subsetter and merge-traj to 
	sort on the *LAST* number in the filename

2015-02-25    <tromo@hill.urmc-sh.rochester.edu>

	* Fixed bug in fcontacts resulting in NaN's in output if there
	are no target atoms near the probe.
	* Added NAMD tag (optional) to PSF files created by gmxdump2pdb 

2015-02-19    <tromo@hill.urmc-sh.rochester.edu>

	* Fixed bug in merge-traj that required downsampled dcd filename to operate
	* Added support for sorting trajectory files numerically (as subsetter does)

2015-02-13    <alan@membrane.urmc.rochester.edu>

	* Added new option --ref-structure to membrane_map, to facilitate combining
	  results from multiple trajectories

2015-02-06    <tromo@hill.urmc-sh.rochester.edu
	* released 2.2.4
	
2015-01-27    <tromo@hill.urmc-sh.rochester.edu>

	* Fixed reading of Amber prmtop files that use mixed case for
	format specs
	* Fixed handling of non-netCDF Amber files when built with NetCDF support

2015-01-26    <tromo@hill.urmc-sh.rochester.edu>

	* Released 2.2.3

2015-01-23    <tromo@hill.urmc-sh.rochester.edu>

	* Fixed bugs affecting functins in atoms, coords, and matrix44 that return
		a ref in PyLOOS.  These are now const refs and should no longer be wrapped
		by swig (instead, the value will be returned)
	* Added improved error handling in the build system
	
2015-01-17    <tromo@hill.urmc-sh.rochester.edu>

	* Released 2.2.2

2015-01-16  Tod Romo  <tromo@Gorgoneion>

	* Fixed bug in reading amber parmtop files
	* Fixed bug when building with latest MacOS and XCode

2015-01-13    <tromo@hill.urmc-sh.rochester.edu>

	* Released loos 2.2.1

2015-01-12    <tromo@hill.urmc-sh.rochester.edu>

	* Changed mops and dibmops to split using connectivity (if available)
	or force splitting by residue (--residue=1)

2015-01-09    <tromo@hill.urmc-sh.rochester.edu>

	* Changed the build system
	* Changed mops to optionally write out a time-series of molecular order parameters

2015-01-07    <tromo@hill.urmc-sh.rochester.edu>

	* Removed dcd_utils.cpp and gridify()

2015-01-06    <alan@membrane.urmc.rochester.edu>

	* Added --upper-only and --lower-only options to membrane_map to
	easily allow the user to specify one leaflet to look at

2014-12-24    <tromo@hill.urmc-sh.rochester.edu>

	* Released loos 2.2.0

2014-12-22    <tromo@hill.urmc-sh.rochester.edu>

	* Fixed bug in smooth-traj where a half-window's worth of frames
	at the end of the trajectory would be excluded.
	* Added --clip flag to smooth-traj to control whether output
	trajectory has clipped ends, or is the same size as the input
	trajectory. 
	

2014-12-18    <tromo@hill.urmc-sh.rochester.edu>

	* Added AtomicGroup::contactWith() which returns true or false if 
	two groups have a pair of atoms within a threshold distance

2014-12-16    <tromo@hill.urmc-sh.rochester.edu>

	* Changed aligner, smooth-traj, reimage-by-molecule, and
	serialize-selection to allow selecting the output trajectory
	format.

2014-12-10    <alan@membrane.urmc.rochester.edu>

	* Added solvate.py to OptimalMembraneGenerator, to build 
	protein in water systems without lipids
	* Added model-meta-stats to give on overview of metadata in a model

2014-12-09    <tromo@hill.urmc-sh.rochester.edu>

	* Fixed bug in aligner that caused incorrect output when using subset of
	the trajectory (i.e. giving a stride, a skip, or some ranges on the
	command line)
	* Changed entire exception framework.  Almost all exceptions thrown
	by LOOS now derive from LOOSError.  Most exceptions are now global
	as well.
	* Changed how Swig interface is generated (from the LOOS header
	files directly)
	* Removed char* based constructors in favor of const string&
	* Added filename tracking within I/O classes for better error messages
	* Changed DCD::readHeader() to be private
	* Changed selectAtoms() to ONLY throw in the event of an error in parsing
	the selection string.  If no atoms are selected, then an empty AtomicGroup
	is returned.
	* Changed AtomicGroup::groupFromID() so that missing atoms are ignored
	rather than cause an exception to be thrown


2014-11-20    <tromo@hill.urmc-sh.rochester.edu>

	* Deprecated gridify() in dcd_utils.cpp

2014-10-21    <tromo@hill.urmc-sh.rochester.edu>

	* Changed PDB reader so missing fields (to the right of
	coordinates) will be tolerated and default values used.
	See new functions to test for presence of missing data.
	A one-time warning will be printed if missing fields are
	found.

2014-10-15    <alan@membrane.urmc.rochester.edu>

	* Add OptimalMembraneGenerator to Packages

2014-08-26    <tromo@hill.urmc-sh.rochester.edu>

	* Changed BackboneSelector to now include backbone hydrogens

2014-08-22    <tromo@hill.urmc-sh.rochester.edu>

	* Changed BackboneSelector to select backbone atoms for protein
	and nucleic acids.  Will only work for known residue names and
	atom names (see Selector.cpp for the list)
	* Changed backbone keyword action to be a wrapper around the
	BackboneSelector 

2014-08-17    <tromo@hill.urmc-sh.rochester.edu>

	* Added backbone keyword to selection language (selects protein backbone)

2014-08-11  Tod Romo  <tromo@gorgoneion>

	* Changed DCDWriter::framesWritten() to return an unsigned int
	* Added TrajectoryWriter base class to provide a simple interface
	to writing trajectories
	* Added XTCWriter class for writing GROMACS XTC files (single
	precision only...based heavily on the xdrfile library provided by
	GROMACS)
	* Changed DCDWriter to derive from TrajectoryWriter
	* Added createOutputTrajectory() factory function to determine
	output trajectory format and return a pTrajectoryWriter (boost
	shared pointer to a TrajectoryWriter object).
	* Added a static class function to all trajectories and systems
	(e.g. pPDB PDB::create(const string &fname)).
	* Changed how all of the createXXXX() factory functions work...
	They use a table binding filename extension to the appropriate
	object create() function.
	* Added Trajectory::description() to return a string describing
	the trajectory format.
	* Changed trajinfo to report the trajectory file's format
	* Changed subsetter and mergetraj to use TrajectoryWriter.
	* Added splitFilename() utility function to break a filename into
	the basename and a dotted suffix.
	* Added OutputTrajectoryOptions class.

2014-07-31    <alan@membrane.urmc.rochster.edu>
    * Added support for periodic boxes in Tinker XYZ and arc files

	
2014-07-30    <tromo@hill.urmc-sh.rochester.edu>

	* Added support for getting the step and time for the currently
	read XTC frame.
	* Added support for calculating the timestep (time per step) from
	an XTC trajectory

2014-07-18    <tromo@hill.urmc-sh.rochester.edu>

	* Released 2.1.3

2014-07-17    <tromo@hill.urmc-sh.rochester.edu>

	* Fixed bug in rebond that created bonds from subset atoms to themselves

2014-07-16    <tromo@hill.urmc-sh.rochester.edu>

	* Changed chist tool to operate in either cumulative or windowed
	mode... 

2014-06-18    <alan@membrane.urmc.rochester.edu>
	* in merge-traj, added support for separate selections to recenter
	in xy and z

	
2014-06-16    <tromo@hill.urmc-sh.rochester.edu>

	* Removed center-model (this had been deprecated back in 2011)

2014-06-11    <tromo@hill.urmc-sh.rochester.edu>

	* Fixed bug in rmsds when using 2 trajectories causing progress
	updates to have absurdly long run-time estimates

2014-06-05    <tromo@hill.urmc-sh.rochester.edu>

	* Added note about testing with Manjaro and Slackware

2014-06-03    <tromo@hill.urmc-sh.rochester.edu>

	* Fixed bug in in TRR/XDR affecting double precision data (found by Pin-Kuang Lai)

2014-06-02    <alan@membrane.urmc.rochester.edu>
	* Added number density option to density-dist

2014-05-06    <alan@membrane.urmc.rochester.edu>
	* Added new package Voronoi.  Requires numpy and scipy in addition
	to LOOS.
2014-04-18    <tromo@hill.urmc-sh.rochester.edu>

	* Added "core" water filter for DensityTools.  An alternative
	method for finding the protein axis.  See protein_tilt.py or the
	Doxygen docs for WaterFilterCore for more details.

2014-04-14    <tromo@hill.urmc-sh.rochester.edu>

	* Fixed build issue when specifying ATLAS_LIBS

2014-04-10    <tromo@hill.urmc-sh.rochester.edu>

	* Added --threshold=f to interdist that will segment the output
	based on the given cutoff/threshold

2014-03-13    <tromo@hill.urmc-sh.rochester.edu>

	* Fixed help info for dcdinfo 
	* Added cumulative histogram tool (chist) in Convergence package
	* Changed XForm::rotate(const GCoord&, const greal)
	to throw an invalid_argument exception if the
	rotation axis does not have some minimal length. 
	
2014-03-06    <tromo@hill.urmc-sh.rochester.edu>

	* Fixed bad HTML tag in dox

2014-03-05    <tromo@hill.urmc-sh.rochester.edu>

	* Fixed crash in phasepdb caused by default chunk size setting

2014-02-25    <tromo@hill.urmc-sh.rochester.edu>

	* Added mops and dibmops for molecular order parameters and
	distance-based molecular order parameters respectively

2014-02-14    <tromo@hill.urmc-sh.rochester.edu>

	* Released version 2.1.2

2014-02-13    <tromo@hill.urmc-sh.rochester.edu>

	* Fixed bug where PyTraj was not installed
	* Fixed bug affecting AmberTraj::updateGroupCoords() [mdcrd files] 
	resulting in a segfault.

2014-02-07    <alan@membrane.urmc.rochester.edu>

	* Added new feature to xy_rdf (--reselect) to handle the case where 
	  molecules move back and forth between leaflets

2014-01-31    <tromo@hill.urmc-sh.rochester.edu>

	* Released version 2.1.1

2014-01-29    <tromo@hill.urmc-sh.rochester.edu>

	* Added support for OpenSUSE 13 and Fedora 20
	
2014-01-23    <tromo@hill.urmc-sh.rochester.edu>

	* Fixed bug in drifter that prevented it from running
	* Fixed bug in parseStringAs<> that can affect shortened fields
	at the end of a line causing it to return a default value.

2014-01-21    <alan@membrane.urmc.rochester.edu>

	* Fixed a bug in protein_tilt.py, where the average vector wasn't reset 
	upon successive frames in the trajectory.
	* Fixed bug in rmsds tool where the average RMSD reported
	was incorrect (sligthly under when using one trajectory,
	with large error when using two trajectories) [Tod]

2014-01-10  Tod Romo  <tromo@gorgoneion>

	* Changed [PyLOOS] GCoord, AtomicGroup, TimeSeries, and Matrix44
	to be iterable
	* Added [PyLOOS] PyTraj and PyAlignedTraj for Python iteration through a
	Trajectory

2014-01-08  Alan Grossfield <alan@membrane.urmc.rochester.edu>

    * Added new tool packing_score, to quantify the packing between 
	  to selections over the course of a trajectory

2013-11-04  Tod Romo  <tromo@ubuntu-mac-12>

	* Added MacOS 10.9 (Mavericks) compatibility
	* Added support for writing truncated SVD in big-svd
	* Changed rmsds to optionally cache the trajectory for improved
	performance
	* Changed build system (refactoring and various improvements, see
	INSTALL or Doxygen docs for more information)
	* Deprecated tests build target

2013-10-18    <alan@membrane.urmc.rochester.edu>
	* Added new tool membrane_map, which computes the 2D distribution of
	a variety of physical properties around a membrane protein
	* Fixed bug in svd tool where basic options (such as -v1) would
	fail with an options error.

2013-10-17    <tromo@hill.urmc-sh.rochester.edu>

	* Changed Matrix operator[] to only check for out of bounds index
	when debugging (i.e. -DDEBUG)

2013-10-15    <tromo@hill.urmc-sh.rochester.edu>

	* Added BasicSplitBy option to the options framework.  Use the
	BasicSplitBy::split() member function to split an AtomicGroup
	based on a user-specified method.
2013-10-11    <tromo@hill.urmc-sh.rochester.edu>

	* Added Math::eigenDecomp() that calculates the eigenpairs for
	the passed DoubleMatrix (using DSYEV).
	* Added gnm-traj and anmo-traj tools for analyzing trajectories
	using elastic network models.

2013-10-08    <tromo@hill.urmc-sh.rochester.edu>

	* Changed how atomid's are handled in LOOS.  Previously in LOOS,
	atomid's had special meaning.  Not only should they be unique, but
	they also identify which "slot" in a trajectory frame that a
	specific atom was located.  This meant that if a model's atomid's
	didn't begin at 1 were not contiguous, then bad things could
	happen.  Now, LOOS assigns and atom "index" to every atom as it is
	being read in by the appropriate model format class (e.g. PDB,
	Amber, etc).  This index tells LOOS which slot to use with a
	trajectory, rather than the atomid.  In general, this should just
	work.  For more information, see the Doxygen documentation for
	Trajectory or the LOOS FAQ.
	* Changed all Trajectory-derived updateGroupCoords() to honor the
	atom index information.  This affects primarily the PDB-based
	trajectory classes which used to ignore atom metadata if the
	passed AtomicGroup was the same size as the trajectory frame.
	* Changed updateGroupCoords() to use NVI idiom.  Now calls
	updateGroupCoordsImpl() in the derived classes.

2013-10-01    <tromo@hill.urmc-sh.rochester.edu>

	* Added smooth-traj tool for smoothing trajectories

2013-09-13  Tod Romo  <tromo@Gorgoneion.local>

	* Released 2.0.6

2013-08-26    <tromo@hill.urmc-sh.rochester.edu>

	* Changed default exponential spring constant to -0.5

2013-08-22    <alan_grossfield@membrane.urmc.rochester.edu>
    * Added new flag to rdf to allow the two selections to be split using
	  different methods.

2013-08-20    <tromo@hill.urmc-sh.rochester.edu>

	* Fixed bug with XTC trajectories when the system contains too
	few atoms (<= 9).  Gromacs does not compress the coordinates, but
	LOOS expected all system sizes to have compression.
	* Changed transition_contacts to add a --smoothed-transition
	option to use a tanh() function to effectively smooth the contacts
	matrix when a contact is near the cutoff.  This is now the default
	behavior.  (Nick)

2013-08-15    <tromo@hill.urmc-sh.rochester.edu>

	* Changed installation to now include python scripts if pyloos is
	being built.
	* Added .nc and .crd as Amber trajectory extensions.  Note that
	.crd for a structure is still interpreted as a CHARMM coordinate
	file.

2013-08-12    <tromo@hill.urmc-sh.rochester.edu>

	* Fixed bug in serialize-selection where the output molecules were
	interleaved rather than each chunk of T-frames consisting of a
	single molecule (e.g. it would have been mol 1, mol 2, mol 1, mol
	2 instead of mol 1, mol 1, mol 2, mol 2)
	* Added --fullhelp output to phase-pdb
	* Fixed bug in phase-pdb where a duplicate (and incorrect) set of
	bonds could be added when using --chunk and --rows options

2013-08-01    <alan_grossfield@membrane.urmc.rochester.edu>

    * Added a new tool to Packages/PyLOOS: protein_tilt.py computes the time
	  series of the tilt angle for a transmembrane protein by averaging the 
	  tilt vectors of individual selects (e.g. individual helices)

2013-07-26    <tromo@hill.urmc-sh.rochester.edu>

	* Fixed hierarchy so that it now catches bad input and generates a
	useful error message rather than segfaulting...
	* Fixed multiple tools to more gracefully handle problems when
	opening files.

2013-07-23    <tromo@hill.urmc-sh.rochester.edu>

	* Changed coverlap tool to internally use double-precision for
	eigenpair matrices.  This resolves a fringe-case where coverlap
	would fail with a conversion error when using eigenpairs from the
	ENM suite.

2013-07-23  Tod Romo  <tromo@Gorgoneion.local>

	* Fixed gmxdump2pdb.pl so that it can handle cases where there are
	more topology segments than molecular segments (as can happen with
	bilayer systems)

2013-07-19    <tromo@hill.urmc-sh.rochester.edu>

	* Added link to tutorial on LOOS in documentation

2013-07-03    <alan@membrane.urmc.rochester.edu>

	* Added change to cross-dist.  Disambiguate sign of PCA vectors
	  by checking against end-to-end vector.  Code (and idea) courtesy of 
	  Jerome Henin.

	* Fixed bug in setup.csh (user package directory was mispelled).

2013-07-01    <tromo@hill.urmc-sh.rochester.edu>

	* Fixed gmxdump2pdb.pl to NOT use hybrid-36 encoding for the
	PSF file.

2013-06-25    <tromo@hill.urmc-sh.rochester.edu>

	* Fixed potential bug in DCD reader nstep was used internally in
	place of nfile.
	* Fixed bug when instantiating DCD files with nfile==0 so it
	doesn't immediately throw an error.
	* Added fixdcd tool to update a DCD header (in-place) with the
	correct # of frames.

2013-06-19    <tromo@hill.urmc-sh.rochester.edu>

	* Released 2.0.5


2013-06-18    <tromo@hill.urmc-sh.rochester.edu>

	* Changed rmsd2ref so that it no longer caches trajectory frames

2013-05-29    <tromo@hill.urmc-sh.rochester.edu>

	* Added --xyonly option to aligner so that alignment (rotations)
	only occur in the x,y plane.  Note that all systems are translated
	so their centroids are coincident, so there may be a
	Z-translation.
	* Changed AtomicGroup::superposition() to not throw if the
	alignment matrix is singular.  Instead, aligner will warn if too few
	atoms are selected instead.
	* Changed setup scripts to prepend paths rather than append
	* Added transition_contacts tool from N. Leioatts

2013-05-22  Tod Romo  <tromo@Gorgoneion.local>

	* Changed renum-pdb so that connectivity is preserved

2013-05-17  Tod Romo  <tromo@gorgoneion>

	* Changed timeAsString() to accept an optional precision parameter
	for the seconds field.

2013-05-07    <alan@membrane.urmc.rochester.edu>
	* Updated native_contacts tool.  Fixed an off-by-one bug that
	caused the last residue in the selection to be handled wrong. Switched
	to using the standard program options, so now the selection defaults to 
	name == "CA", and is prefixed by --sel.  Added new option to output the 
	timeseries of individual contacts to a separate file.  Added new option to 
	exclude the backbone atoms.

2013-05-01    <tromo@hill.urmc-sh.rochester.edu>

	* Added serialize-selection tool.  Given a trajectory with T
	frames and a selection consisting of N molecules (by connectivity
	of segid), this tool will create a new trajectory that consists of
	only one molecule but is N*T frames long.  Each chunk of T-frames
	consists of one of the molecules.

	
2013-04-25    <tromo@hill.urmc-sh.rochester.edu>

	* Changed how some versions of averageStructure() and
	iterativeAlignment() work.  The versions that take an AtomicGroup
	and a pTraj as arguments no longer cache the trajectory in
	memory.  Instead, they will read through the trajectory as
	necessary, only operating on a frame at a time.  In the case of
	aligning, this may involve multiple reads through the trajectory.

2013-04-18    <tromo@hill.urmc-sh.rochester.edu>

	* Fixed bug in gmxdump2pdb.pl that affected systems with 100,000
	atoms or more.

2013-04-14  Tod Romo  <tromo@Gorgoneion.local>

	* Added fcontacts tool that should, in most cases, supercede the
	contact-time tool.  It calculates the contacts made
	between a probe and a set of target selections as a fraction of
	all contacts with the probe.
	* Added LOOS exceptions to PyLOOS
	* Fixed selectAtoms() in PyLOOS to throw LOOS exceptions (i.e. it
	will no longer crash python)

2013-04-12 <tromo@hill.urmc-sh.rochester.edu>
	
	* Added HBondDetector class: given a triple of atoms, will
	efficiently apply angle and distance criteria (Alan)
	* Changed StreamWrapper to use an istream internally rather than
	iostream.
	* Changed Trajectory (& derived classes) to take an istream in
	constructor rather than an ifstream
	* Changed all structure classes (i.e. pdb, amber, tinkerxyz, etc)
	to take an istream in the constructor rather than an ifstream
	* Changed XDR class, refactoring it into XDRReader (which takes an
	istream) and XDRWriter (which takes an ostream)

2013-04-03 <tromo@hill.urmc-sh.rochester.edu>
	* Released 2.0.4

2013-04-01    <tromo@hill.urmc-sh.rochester.edu>

	* Changed build procedure(s).  To build pyloos, use "scons
	pyloos=1".  PyLOOS can now be installed with "scons pyloos=1
	install".  Only PyLOOS can be built by using "scons pyloos_only".

2013-03-28    <tromo@hill.urmc-sh.rochester.edu>

	* Changed PSF reader to NOT try to use hybrid-36 encoding.  This
	affected large systems that should have been readable but
	weren't.
	* Added --bonds option to frame2pdb and convert2pdb that controls
	whether CONECT records are written.

2013-03-27    <tromo@hill.urmc-sh.rochester.edu>

	* Fixed performance issue with writing PDB files containing bonds
	and lots of atoms

2013-03-22    <tromo@hill.urmc-sh.rochester.edu>

	* Added --assign option to ramachandran for printing out a rough
	secondary structure assignment

2013-03-21    <tromo@hill.urmc-sh.rochester.edu>

	* Fixed error in fullhelp for subsetter tool (cannot use multiple
	--range options, must use a  comma-separated list instead)

2013-03-14  Tod Romo  <tromo@Gorgoneion.local>

	* Fixed bug in OptionsFramework with MacOS and Boost 1.52+.

2013-03-12    <tromo@hill.urmc-sh.rochester.edu>

	* Added a --brief option to area_per_lipid
	* Fixed bug in area_per_lipid where the --skip option was ignored
	when generating the area timeseries

2013-02-16  Tod Romo  <tromo@isteno>
	* Added "chainid" keyword to selection language
	* Fixed issues associated with regenerating the parser (bison/flex version problems)
	* Added support for python in MacOS
	
2013-02-07  Tod Romo  <tromo@gorgoneion>

	* Fixed build issue with MacOS 10.8 and BOOST 1.53.0 involving
	MatrixStorage.hpp

2013-02-01    <tromo@spade.biophysics.rochester.edu>

	* Released 2.0.3

2013-01-30    <tromo@spade.biophysics.rochester.edu>

	* Added Simplex::maximumIterations() for returning the max [Dejun]
	* Added Simplex::numberOfIterations() to return internal count of
	function evaluations. [Dejun]
	* Fixed incomplete help messages
	* Changed ramachandran to not use tabs in output
	* Fixed warnings in builds under Fedora
	* Fixed bug in AtomicGroup::AtomicGroup(const int n) found by
	H. Elgabarty.

2012-12-14    <tromo@spade.biophysics.rochester.edu>

	* Fixed errors in help messages
	* Fixed build for OpenSUSE and Ubuntu 8.04 LTS
	* Added support for NetCDF formatted Amber Trajectories
	* Fixed bug in PSF reader when reading a file that came from windows
	* Changed gridgauss to permit more control over the smoothing kernel
	* Added gridautoscale to normalize grid densities such that bulk
	water is 1.0 (for membrane systems only)

2012-10-24    <tromo@spade.biophysics.rochester.edu>

	* Changed water-hist to now include the water-filter bounds when
	calculating the grid size.
	* Fixed errors in fullhelp for water-hist

2012-09-06    <tromo@spade.biophysics.rochester.edu>

	* Added LineReader base class for reading lines from a file.  Handles
	removal of comments and tracking of line numbers for error
	messages.  Derive from this class to alter behavior
	(e.g. comments)
	* Changed Amber prmtop reader to use the LineReader class
	* Changed readVector<T>() to also use a LineReader object (either
	passed or internally if using the old interface).  Can now also
	take a string that gives the name of the file to read from.
	* Added AtomicGroup::atomOrderMapFrom() to map the order of atoms
	in one group into another.  This is for "edge" cases such as when
	psfgen reorders the atoms within a residue.  Note that the groups
	must match in that they must have the same number of atoms with
	the same names, and the residues must be in the same sequence.
	The search for matching atoms *only* occurs within a residue.
	* Added AtomicGroup::copyMappedCoordinatesFrom().  This will find
	the mapping of atoms from the other group into the current one and
	use it to copy the other group's coordinates over.  Note that if
	the atoms are already in the same order, then
	AtomicGroup::copyCoordinatesFrom() will be faster.

2012-08-31    <tromo@spade.biophysics.rochester.edu>

	* Deprecated UniqueStrings class
	* Changed AtomicGroup::splitByUniqueSegid() so that the
	AtomicGroup's returned are in the order the segids appear in the
	source AtomicGroup
	* Changed Amber prmtop reader so the format lines used for data is
	no longer hard-coded, but read from the prmtop file itself.  Only
	simple formats are supported.
	* Fixed silly bug in CHARMM crd reader where the segid wasn't set (Alan)

2012-08-30    <tromo@spade.biophysics.rochester.edu>

	* Added better error messages for parse errors in Amber prmtop
	files.
	* Added Amber::title() to return the title string contained within
	an Amber prmtop file
	* Added support for AMOEBA variant of Amber prmtop files (this
	includes supporting varying numbers of pointers)


2012-08-21    <tromo@spade.biophysics.rochester.edu>

	* RELEASED version 2.0.2

2012-08-08    <tromo@spade.biophysics.rochester.edu>

	* Fixed bug in PDB reader where bonds (via CONECT records) were
	not explicitly made symmetrical.
	* Fixed a side-effect in the PDB writer where the underlying PDB
	would be sorted after writing.
	* Changed PDB writer to only write out a-directional bonds.  The
	symmetrical bonds are not written (i.e. A->B will be written into
	a CONECT record, but not B->A)
	* Changed model-select to now require the '--selection' or '-s'
	option to specify a subset selection.  Added '--splitby mode'
	where mode is one of residue, segid, molecule, or name.  This
	causes the subset to be split with the appropriate method and each
	group is then written out.  This is useful for diagnosing
	splitting and connectivity issues.

2012-08-06   <tromo@spade.biophysics.rochester.edu>

	* RELEASED version 2.0.1

2012-08-01  Tod Romo  <tromo@Gorgoneion.local>

	* Changed MacOS build to use the Accelerate framework rather than
	vecLib directly (which is now deprecated under 10.8)

2012-07-31    <tromo@spade.biophysics.rochester.edu>

	* Added gmxdump2pdb.pl, a PERL program to take the output of
	gmxdump and create a PDB (and a minimal PSF) representing the
	system and its connectivity.

	* Fixed normalization bug in the "Cum" column of xy_rdf (Alan)

2012-07-18    <tromo@spade.biophysics.rochester.edu>

	* Changed how Atom::bondsbit is handled.  If a file is read that
	has connectivity (or should have connectivity), then all atoms in
	the group will have the bondsbit set.  Atoms that do not have
	anything bound to them will have valid connectivity and
	Atom::getBonds() will return an empty vector<int>.

2012-07-10    <tromo@spade.biophysics.rochester.edu>

	* Removed the --center option in aligner (it's not needed and can
	cause an unintended translation in the output)

2012-06-15    <tromo@spade.biophysics.rochester.edu>

	* Fixed bug in water-inside (and also water-hist) affecting the
	radius filter and causing a segfault.

2012-05-25    <tromo@spade.biophysics.rochester.edu>

	* Added tool for tracking intra- and inter-molecular hydrogen
	bonds for a trajectory (hcontacts).
	* Added tool for computing occupancies from hcontacts and hmatrix
	output (hoccupancies.pl)
	* Added basic atom equality in Python

2012-05-08    <tromo@spade.biophysics.rochester.edu>

	* Added a check in AtomicGroup::superposition() to verify that the
	correlation matrix is non-singular.  This happens if too few atoms
	are selected for an alignment and the solution becomes
	indeterminate.  The threshold for singular values being zero is
	defined in AtomicGroup::superposition_zero_singular_value.

2012-05-01    <tromo@spade.biophysics.rochester.edu>

	* Changed helix_kink to always report the smallest angle between
	the two principal axes.

2012-04-27    <tromo@spade.biophysics.rochester.edu>

	* Fixed bug in rmsd2ref where warnings would always be issued
	about target selection regardless of whether a target was
	specified.
	* Fixed bug in PDB output affecting remarks records that contain
	newlines.  Any newline in a remark record string is now removed
	upon output.

2012-04-26    <tromo@spade.biophysics.rochester.edu>

	* Added addition and subtraction with constants for Coords
	* Added AtomicGroup::copyCoordinatesFrom() which can now take an
	optional offset into the current group and a number of coordinates
	to copy.
	* Deprecated AtomicGroup::copyCoordinates()
	* Fixed bug in TRR where updateGroupCoords() would possibly fail
	if updating a subset.
	* Fixed bug in TRR where checking natoms() could return erroneous
	sizes after instantiating the object, but before any frames had
	been explicitly read.

2012-04-23    <tromo@spade.biophysics.rochester.edu>

	* Fixed bug in AtomicGroup::within() documentation that
	incorrectly stated that for A.within(X, B), what was returned was
	atoms from B when in fact it was atoms from A, i.e. atoms in A
	that are within X angstroms of any atom in B.
	* Changed the algorithm in AtomicGroup::within() to support
	periodicity and to be much faster.

2012-04-20    <tromo@spade.biophysics.rochester.edu>

	* Fixed bug in aligner when alignment and transformation subsets
	were not the same and auto-centering was turned on.

2012-04-18    <tromo@spade.biophysics.rochester.edu>

	* Changed utils.hpp, moving random number code to utils_random,
	and structural-related code into utils_structural.  loos.hpp now
	includes all utils files, so tools do not require any changes.

2012-04-09    <tromo@spade.biophysics.rochester.edu>

	* Changed convert2pdb to use the options framework
	* Fixed bug in blurrogram.pl where it incorrectly invoked trajinfo
	* Deprecated model2matlab (use traj2matlab instead)

2012-04-05    <tromo@spade.biophysics.rochester.edu>

	* Changed rotamer to automatically split the selections into
	residues.  This also fixes a potential bug where, if a selection
	encompasses multiple residues, the first atom with a matching name
	was used to compute the torsion.
	* Deprecated svdcolmap (see eigenflucc)
	* Removed flucc2b
	* Changed traj2pdb so that it now uses a printf-style output name template

2012-04-02    <alan@membrane.urmc.rochester.edu>
   * Added cross-dist tool to compute distribution of crossing angles
   and torsions for chains.

2012-03-30    <tromo@spade.biophysics.rochester.edu>

	* Changed parseRange<> implementation.  Added validation of input
	ranges.  Counting down now requires a negative step size (like
	octave).  Counting down to 0 with an unsigned type now works
	correctly.

2012-03-29    <tromo@spade.biophysics.rochester.edu>

	* Deprecated dumpmol

2012-03-27 Alan Grossfield <alan@membrane.urmc.rochester.edu>

	* Added --sel1-spans and --sel2-spans to xy_rdf, to handle the
	case where a selection should be treated as appearing in both
	leaflets (eg a transmembrane helix)

2012-03-22  Tod Romo  <tromo@gorgoneion>

	* Removed octavex script (unused by recent versions of LOOS)
	* Fixed bug in averager regarding the default selection to average over

2012-03-16    <tromo@spade.biophysics.rochester.edu>

	* Fixed bug in subsetter when using a subset of the model.  The
	connectivity written out is incorrect.

2012-03-08    <alan@membrane.biophysics.rochester.edu>

	* Added potential_profile.py to Tools/.  This tool uses output from
	density-dist run in "charge" mode to compute the electrostatic potential
	profile.
	* Added beta version of python interface

2012-03-08    <tromo@spade.biophysics.rochester.edu>

	* Changed density-dist to restore original behavior.  The first
	selection is always "all".  Zero or more selections are permitted
	on the command line.

2012-03-06    <tromo@spade.biophysics.rochester.edu>

	* Changed eye() and submatrix() to be templated functions
	(i.e. they work with both RealMatrix and DoubleMatrix).
	* Note the deye() function is now deprecated and will be removed
	after the next release.

2012-01-31    <tromo@spade.biophysics.rochester.edu>

	* Fixed bug in molshape where tool-specific command-line options
	were ignored.
	* Changed rmsds (largely rewritten) to compare either a single
	trajectory with itself or two different trajectories.  The
	iteratively-aligned mode has been removed and every frame is
	always aligned with every other frame.

2012-01-17    <tromo@spade.biophysics.rochester.edu>

	* Changed factory functions to allow specifying a file type in
	addition to divining it from the filename extension.  Note that
	for createSystem(), internally a shared pointer to an AtomicGroup
	is created, and then dereferenced for the returned AtomicGroup
	(i.e. there's a copy going on behind the scenes, although this
	should be a fast [and infrequent] operation)

2012-01-16    <tromo@spade.biophysics.rochester.edu>

	* Added fullhelp to water-hist

2012-01-13    <tromo@spade.biophysics.rochester.edu>

	* Fixed bug involving density grid metadata when the tool options
	included a newline (as can happen in selection strings).

2012-01-04    <alan@membrane.urmc.rochester.edu>

    * Fixed a bug in merge-traj that sometimes caused it to not merge
	all frames (found by Josh Horn)

2012-01-04    <tromo@spade.biophysics.rochester.edu>

	* Fixed bug in porcupine that prevented it from running (found by
	Dejun Lin)

2011-12-22    <alan@membrane.urmc.rochester.edu>

	* Changed AtomicGroup::radius() to accept an optional bool
	argument.  If true, radius will compute the radius of the group
	relative to the first atom rather than the centroid.  This is to
	address a rare problem with reimaging.  The default is to preserve
	the orginal behavior (i.e. radius is relative to the centroid)

2011-12-21    <tromo@spade.biophysics.rochester.edu>

	* Added dox for writeAsciiMatrix()

2011-12-20    <tromo@spade.biophysics.rochester.edu>

	* Changed subsetter so that connectivity is preserved when
	extracting a subset

2011-12-19    <tromo@spade.biophysics.rochester.edu>

	* Fixed AtomicGroup::splitByResidue() to preserve the periodic box
	information in the split residues

2011-12-15    <tromo@spade.biophysics.rochester.edu>

	* Changed AtomicGroup::splitByMolecule() to be const.  A copy of
	the AtomicGroup is made and then used to split into molecules.

2011-12-12    <tromo@spade.biophysics.rochester.edu>

	* Fixed bug in AtomicGroup::maxResid() that gave erroneous results
	(found by Ben Reynwar).

2011-12-09    <tromo@spade.biophysics.rochester.edu>

	* Added residue-contact-map tool which generates a "heat map" of
	contacts between residues over a trajectory.

2011-12-07    <tromo@spade.biophysics.rochester.edu>

	* Fixed bug in decorr_time where the time-range wasn't properly
	handled and it would not generate output

2011-11-30    <tromo@spade.biophysics.rochester.edu>

	* Fixed bug in XTC::updateGroupCoords() when passed a group
	smaller than the trajectory frame (thanks to Ben Reynwar for
	catching this one!)
	* Fixed bug in subsetter where --verbose was ignored

2011-11-22  Tod Romo  <tromo@gorgoneion>

	* Fixed bug in PDB reading code affected DOS formatted PDB files
	with CONECT records causing them not to load.

2011-11-17  Tod Romo  <tromo@gorgoneion>

	* Changed header file CPP guards to have "LOOS_" as a prefix
	(e.g. LOOS_ATOM_HPP rather than ATOM_HPP) to prevent potential
	collisions with user code.
	* Changed pdb reader to significantly speed up reading large PDBs
	with CONECT records.

2011-11-10    <tromo@spade.biophysics.rochester.edu>

	* Changed header output in tools so that it says "frame" rather
	than "t".

2011-11-02    <tromo@spade.biophysics.rochester.edu>

	* Changed AtomicGroup::splitByMolecule() so that missing bonds do
	not throw an error.  Instead, they are ignored.
	* Changed trajinfo to warn if there is a mismatch between the 
	system size and the trajectory size
	* Changed xy_rdf to emit 0's rather than NaN's if there are
	missing atoms in a leaflet.

2011-10-17    <tromo@spade.biophysics.rochester.edu>

	* Changed default spring constant for exponential springs to -6
	(from -2).

2011-09-29    <tromo@spade.biophysics.rochester.edu>

	* Changed XForm::rotate() so that the passed axis vector is
	normalized internally.

2011-09-15    <tromo@spade.biophysics.rochester.edu>

	* Added Atom::atomType() to support tinkerXYZ atom type info

	* Fixed bug in density-dist where the default window was not 0,
	causing the time-series to always be written.

2011-09-14    <tromo@spade.biophysics.rochester.edu>

	* Added check in rdf-based tools to ensure either the model or the
	trajectory has periodic box information.
	* Added --any mode to hcorrelations.  This computes the
	time-correlation for whether this is any hydrogen bound, rather
	than a specific hydrogen.

2011-09-08 <alan> 
    * Added new option to merge-trj (selection-is-split) to handle the case 
	where the centering selection is split across an image boundary more 
	robustly.  This is basically the same algorithm that's in recenter-trj

2011-08-29    <tromo@spade.biophysics.rochester.edu>

	* Fixed bug in effsize.pl where the seed value was not correctly
	used. 

2011-08-25    <tromo@spade.biophysics.rochester.edu>

	* Fixed bug in order_params where NOT specifying the ba_last
	caused it to be improperly set.

2011-08-22    <tromo@spade.biophysics.rochester.edu>

	* Fixed const-ness of AtomicGroup::findById() and
	AtomicGroup::groupFromID() 

2011-08-04    <tromo@spade.biophysics.rochester.edu>

	* Fixed bug in effsize.pl that used incorrect options to trajinfo
	to determine trajectory size.

2011-08-03    <tromo@spade.biophysics.rochester.edu>

	* Fixed bug in gridslice that transposed output matrix (or crashed
	the tool)
	* Fixed bugs in pick_blob that caused the tool to not accept
	model files or blob id's.
	* Fixed bug in avgconv that would fill up memory if the number of
	frames in the trajectory was too small.

2011-08-02    <tromo@spade.biophysics.rochester.edu>

	* Fixed bug in blobid that incorrectly parsed the command-line
	* Fixed bug in contained that incorrectly parsed the command-line

2011-07-29    <tromo@spade.biophysics.rochester.edu>

	* Fixed bug in water-hist that caused a corrupted header in the
	output grid.
	* Changed vectorAsStringWithCommas() to suppress the trailing
	comma
	* Added a --brange option to water-hist to take the bulk estimate
	from a slice in Z
	* Fixed bug in older versions of BOOST where similar long option
	names would be confused and the tool would not run with a
	"multiple occurences" error

2011-07-28    <tromo@spade.biophysics.rochester.edu>

	* Fixed bug in xy_rdf that caused the by-molecule split-mode to
	not work correctly if the selection "pruned" any bonds.
	* Fixed bug in center-molecule where the --center and --center_xy
	options could not be used (this appears to relate to certain
	versions of BOOST Options).
	* Fixed bug in density-dist-windowed and rgyr that caused the
	first frame of the trajectory to be skipped if no explicit skip
	was specified.

2011-07-27    <tromo@spade.biophysics.rochester.edu>

	* Fixed bug in rgyr that did not write out correct bin coords when
	hist_min != 0
	* Changed rmsds so non-verbose mode does not give progress updates
	* Changed xy_rdf to not require --split-mode (correctly has
	default).  All RDF tools now list split-mode options in help.

2011-07-26    <tromo@spade.biophysics.rochester.edu>

	* Fixed bug in rdf tool where command-line options were not
	correctly handled.
	* Fixed bug in rdf and atomic-rdf tool for very large trajectories
	that resulted in negative values.
	
2011-07-08    <tromo@spade.biophysics.rochester.edu>

	* Fixed bug in Trajectory class where the following caused a
	duplicate first-frame to be read:
	   traj->readFrame(0);   // Reads first frame
	   traj->readFrame();    // Should read second frame
	The second line would instead return the first frame again.

2011-07-01    <tromo@spade.biophysics.rochester.edu>

	* Changed AtomicGroup::append() and AtomicGroup::remove()
	functions to return a reference to the AtomicGroup operated on.
	This means you can now chain operations,
	i.e. foo.add().add().add()

2011-06-21    <tromo@spade.biophysics.rochester.edu>
	* Added cosine content tools to the Convergence Package
	* Fixed a minor bug with ramachandran where structures containing
	multiple chains were not handled correctly at the chain terminii
	(i.e. ramachandran would treat the structure as one contiguous
	chain with only two terminii).
	* Added a transpose() function for matrices (this is NOT an
	in-place transposition, so beware of memory constraints)
	* Added support for using different selections for the trajectory
	and the reference structure in rmsd2ref
	* Fixed bug in avgconv where using the default block-sizes would
	cause a segfault.
	* Changed the output metadata header (from invocationHeader()) to
	include the current working directory, if available.

2011-05-26    <tromo@spade.biophysics.rochester.edu>

	* MAJOR reorganization of how LOOS is structured.  Tool suites are
	now "packages" and contained within the "Packages" directory.  The
	Tools directory now only contains the "core" set of LOOS tools.
	* Added an OptionsFramework and AggregateOptions class to provide
	a more consistent set of options across most tools and packages.
	See the class documentation for OptionsFramework for more details.
	***IMPORTANT NOTE***  This means that command-line options for
	most tools have changed.  In particular, many of the single-letter
	shortcut options have changed or been removed.
	* Added a Packages/User directory that contains "template"
	programs for common tasks.  To write a new tool, copy the template
	that is closest to what you want to do, then edit the regions
	marked by "***EDIT***" comments.
	* Added several general utility functions include:
	loadStructureWithCoords(), assignTrajectoryFrames(), and
	vectorAsStringWithCommas<T>().
	* Added a "Density Tools" package.  This is used primarily for
	water visualization and analysis.

2011-05-18    <tromo@spade.biophysics.rochester.edu>

	* Fixed bug where charmm.hpp was not installed

2011-05-15  Tod Romo  <tromo@Gorgoneion.local>

	* Fixed bug in eigenflucc tool where the zero-modes would be
	included when requesting "all" modes.
	* Added support for hybrid-36 encoding of atomids and resids in
	PSF files.

2011-04-18    <tromo@spade.biophysics.rochester.edu>

	* Fixed bug in GRO file handling where the periodic box was
	not converted into Angstroms.

2011-03-21    <tromo@spade.biophysics.rochester.edu>

	* Changed library search order to fix a problem that cropped up on
	some Fedora 14 installs.
	* Fixed bug in avgconv that caused a core dump when using
	automatic block-sizes.

2011-02-15    <alan@membrane>
	* Added option to Tools/merge-traj to fix by molecule, so that
	trajectories that have molecules broken across the periodic boundary (eg
	gromacs output) come out looking clean
2011-02-11    <alan@membrane>
	* Added a simply xy-only option to recenter-trj
	* Modified recenter-trj to be more robust (although half as fast), so that
	it does the right thing even if the centering selection is split
	across the periodic image
2011-02-02    <alan@membrane>
	* Modified Tools/density-dist to fold in the functionality from
	density-dist-windowed.  The latter is marked deprecated.  Note: to get
	around a design flaw in boost program options, you have to manually
	specify --minz and --maxz (because program options tries to grab
	negative numbers as options).
2011-02-02    <tromo@spade>
	* Modified Tools/density-dist to use boost program options, and added a
	  symmetrize flag to make the density symmetric about the membrane center.
	  This assumes the trajectory has already been aligned with the
	  membrane center at z=0 for each frame.  This can easily be accomplished
	  when you merge and downsample your trajectories using merge-traj, which
	  has an option to allow you to center a specific selection (eg your
	  lipids).
2011-01-28    <alan@membrane.urmc.rochester.edu>

	* Modified Tools/order_params.  Now uses boost program options (command
	line is similar, but not precisely backward compatible), has the option to
	use y or x as the direction of the magnetic field, and has the option to
	dump out the timeseries of the order parameters.  Specifically, the last
	quantity is computes the average instantaneous order parameter for each
	carbon position at each time point.  The "+/-" column in the output is the
	stdev of these timeseries, which is _not_ a good measure of the
	statistical uncertainty.  To get that, one should use block averaging on
	the time series.  This is also an option -- in principle, you read off the
	plateau value from the block averaging plot, but since this plateau is
	noisy, I make you specify a range of block sizes over which to average
	(the defaults are 2 blocks to 5 blocks, but you really should run the
	program twice, and the first time look at the block averaging plots to see
	where the block standard error converges.

2011-01-14    <tromo@spade.biophysics.rochester.edu>

	* Fixed bug in AtomicGroup::renumberWithBonds() that would blindly
	try to renumber bonds for atoms that had no bonds.

2010-12-20    <tromo@spade.biophysics.rochester.edu>

	* Changed AtomicGroup::splitByMolecule() so that it should be 20x-30x faster.
	* Changed AtomicGroup::sort() to not trust the sorted status and to ALWAYS sort.

2010-12-20    <alan@membrane>
	* Changes Tools/xy_rdf.  Now able to split by molecule, residue, or
	  segment.  Also, merged the functionality of xy_rdf_timeseries into
	  xy_rdf.  xy_rdf_timeseries is now deprecated, and will be deleted
	  before the next release.

2010-12-17    <alan@membrane>
	* Changed Tools/rdf to be able to split by molecule, residue, or segment.
	  Now uses boost program options, so the command line is not backward
	  compatible.  TODO: add a fullhelp option


2010-11-30    <tromo@spade.biophysics.rochester.edu>

	* Changed covarianceOverlap() routine to use BLAS and faster
	matrix operations for significant performance boost.
	* Added z-scored covariance overlap (zCovarianceOverlap()) along
	with support for this in the coverlap tool.

2010-11-22    <tromo@spade.biophysics.rochester.edu>

	* Fixed [another] compiler issue in AtomicGroup for older g++
	compilers
	* Changed INSTALL to include latest debian, OpenSUSE, Fedora,
	Ubuntu, and cygwin (windows).
	* Added test results for cygwin

2010-10-25 Tod Romo <tromo@gorgoneion>
	* Fixed typename issue in AtomicGroup that caused some g++
	compilers to complain.
	* Changed TimeSeries tests to reflect code changes
	* Fixed bug in big-svd where the RSVs were not normalized

2010-10-15 Tod Romo <tromo@gorgoneion>
	* Fixed bug in svd tool for MacOS (more precisely, it's a bug in
	vecLib affecting single-precision SVDs and macs only)

2010-10-08    <tromo@spade.biophysics.rochester.edu>

	* Added convergence tools (beta releases only)
	* Deprecated features from aligner removed
	* Added ability to use aligner to align trajectory to a reference
	structure.
	* Added block averaging tool (Alan).
	* Fixed bug when computing variance in TimeSeries (Alan)

2010-09-16 Tod Romo <tromo@gorgoneion>
	* Added kurskew tool to calculate kurtosis and skewness for RSVs
	* Changed phase-pdb...several improvements, see --help for more
	details.
	* Changed averager so that bonds are pruned (rather than cleared)
	when subsetting.
	* Added N-M Simplex optimizer 
	* Changed MDuple to Math::Range for matrix I/O
	* Added submatrix extraction and column-vector normalization
	routines.
	* Changed the default number of modes to use for the subspace
	overlap in the coverlap tool.
	
2010-09-16 Tod Romo <tromo@gorgoneion>
	* Changed randomRNG() to use uint rather than long for seed and
	also to return the used seed value (for autogenerated seeds)
	
2010-09-14 Alan <alan@membrane.urmc.rochester.edu>
	* Added ability to compute order parameters with respect to x and
	y axes.

	
	
2010-09-10  Tod Romo  <tromo@gorgoneion>

	* Fixed bug affecting calling Trajectory::rewind() on Tinker ARC files

2010-08-23    <tromo@spade.biophysics.rochester.edu>

	* Changed the Elastic Networking Tools.  This is a total revamp of
	the ENM code to turn it into a useful library as well as a suite
	of tools.  More information can be found in the Doxygen
	documentation for namespace ENM or in the ENM module.
	* Changed AtomicGroup::findById() so that it no longer implicitly
	sorts atoms in the contained AtomicGroup.  If the group has been
	explicitly sorted (AtomicGroup::sort()), then the old binary
	search will be used.  Otherwise, a linear search will be used.
	* Added AtomicGroup::pruneBonds() to remove bonds to non-existant
	atoms (for subsetted AtomicGroups).
	

	
2010-07-27    <tromo@spade.biophysics.rochester.edu>

	* Added a tool for perturbing structures randomly
	* Added a new tool for computing ENM fluctuations and mapping them
	onto a structure (eigenflucc).
	* Deprecated the flucc2b tool
	* Fixed minor issues in h-bonding tools and improved help
	messages.
	* Added covariance overlap tool
	* Fixed issue in AtomicGroup::superposition where failures in the
	alignment code would not get caught.
	* Changed svd tool to use doubles rather than floats.  This is in
	part to address a bug in MacOS 10.6 that causes the SVD to fail
	without flagging it as an error.  This only seemed to occur in
	certain rare circumstances (e.g. multiple, very similar
	trajectories).  Symptoms of the problem include non-orthogonal
	LSVs and no 6 zero-svals.
	* Added big-svd tool to compute the SVD of large systems.  It uses
	floats rather than doubles.  More importantly, if A is m x n, then
	the RSV matrix V would be n x n, which can be huge.  Here, only
	the first m columns of V are computed.
	* Fixed bug in writing of internally transposed matrices.
	* Deprecated the use of the transpose flag in ACSII matrices
	(i.e. in the file format)
	* Fixed bug in the Matrix code that affected large matrices
	(i.e. where m * n >= 2^32)
	* Fixed bug in traj2matlab where the wrong subset of atoms was
	used to create the matrix.
	

2010-07-06    <tromo@spade.biophysics.rochester.edu>

	* Added support for some STL algorithms with TimeSeries
	(i.e. begin, end, and push_back)
	* Added a set of hydrogen-bonding analysis tools in
	Tools/HydrogenBonds

2010-06-22    <tromo@spade.biophysics.rochester.edu>

	* Added support for accesing the shared periodic box contained in
	an AtomicGroup.


2010-06-21    <alan@membrane.biophysics.rochester.edu>
	* Changed order_params to handle both 1- and 3-residue per lipid
	  formats. Verified works for new and old CHARMM parameters.
	
2010-06-11    <tromo@spade.biophysics.rochester.edu>

	* Fixed library link order for linux.  Will now correctly link
	against ATLAS first, then LAPACK...
	
2010-06-02    <tromo@spade.biophysics.rochester.edu>

	* Fixed bug in AtomicGroup::perturbCoords() where the directions
	picked were not actually uniform on the sphere.

2010-04-22    <tromo@spade.biophysics.rochester.edu>

	* Changed build system to handle installing pre-build docs
	better.  Note that the existing installed docs dir will be
	removed, then the pre-built will be copied into its place.

2010-04-07    <tromo@spade.biophysics.rochester.edu>

	* Changed SuperBlock in the ENM tools to catch and truncate
	negative spring constants

2010-03-24    <tromo@spade.biophysics.rochester.edu>

	* Changed VSA/ANM to accept user-defined HCA constants
	* Fixed bug in parser code where Debian systems didn't have EOF
	already defined.
	* Changed linux numerical code to use blas rather than cblas
	* Fixed SConstruct to make support for Ubuntu/SUSE better
	* Changed AtomicGroup::rmsd() to take a constant arg (i.e. it no
	longer implicitly sorts the corresponding AtomicGroup objects)
	* Changed porcupine tool to have fixed-length tips rather than
	proportional ones.
	* Changed porcupine tool to make tagging of altered atoms via
	altLoc optional.

2010-03-02    <tromo@spade.biophysics.rochester.edu>

	* Fixed bug in DescendingSort sort predicate causing it to sort
	ascending.

2010-02-20  Tod Romo  <tromo@gorgoneion-w>

	* Changed contact-time to filter target atoms so that only nearby
	atoms are considered in the all-to-all check.


2010-02-18    <tromo@spade.biophysics.rochester.edu>

	* Added center-molecule tool...a slightly more flexible tool for
	centering molecules than center-pdb
	* Added contact-time, a tool for computing the number of contacts
	between a "probe" selection and a set of "targets" over time, with
	various methods of normalizing the output.

2010-02-10  Tod Romo  <tromo@gorgoneion-w>

	* Changed PDB::fromAtomicGroup so that if the AtomicGroup has a
	periodic box, then the PDB's UnitCell is set to the same
	dimensions (with 90 degrees for all angles).  This will the be
	written out as a CRYST1 record.
	* Changed PDB::unitCell() so that the unitCell& it returns is a
	const.

2010-02-05    <tromo@spade.biophysics.rochester.edu>

	* Fixed bug in aligner that sometimes caused the target selection
	to not be correctly centered.  The frames were still aligned
	correctly, but the global center was not correctly applied.

2010-02-02    <tromo@spade.biophysics.rochester.edu>

	* Fixed bug in svd function that takes a vector of AtomicGroup's
	and when aligning is requested...the alignment transform is
	applied twice to each AtomicGroup.  No other svd calls were
	affected and no LOOS tools were affected by this.

2010-01-13    <tromo@spade.biophysics.rochester.edu>

	* Changed ENM code so that the Hessian construction is in its own
	module.
	* Fixed numerous problems in VSA code.  It now works correctly
	(i.e. gives mass-weighted eigenvectors).  It can also be run in a
	unit-mass mode.
	* Added support for various forms of weighting in the Hessian.

2009-12-28    <tromo@spade.biophysics.rochester.edu>

	* Added support for doctoring PDB files to include masses
	(i.e. new tools in ElasticNetworks)
	* Changed matrix code to support single or double precision
	matrices through overloading.
	* Changed permutation and overlap codes to be template-based, so
	will work with any Matrix form (though you cannot mix and match
	them).
	* Changed ENM tools to use double precision and high precision in
	ASCII output...

2009-12-07    <tromo@spade.biophysics.rochester.edu>

	* Changed DCDWriter substantially...  It no longer uses a
	StreamWrapper, but manages its own iostream*.  Optional flag to
	constructors control whether the iostream* is deleted on
	destruction or not.
	* Added ability to use DCDWriter to append to an existing DCD.
	* Added merge-dcd tool (alan)

2009-12-02    <alan@membrane.biophysics.rochester.edu>

	* Changed correl method in TimeSeries so normalization is now optional

2009-11-13    <tromo@spade.biophysics.rochester.edu>

	* Fixed bug in enmovie tool where bond connectivity was not
	cleared before writing the reference PDB.  The reference PDB is
	also renumbered to correctly match the output DCD.

2009-11-10    <tromo@spade.biophysics.rochester.edu>

	* Upgrades to rebond tool.  See tool help for details.
	* Fixed bug in svd tool requiring a valid alignment selection even
	if no aligning was done.
	* Fixed bug in extractCoords() causing it to fail for any
	invocation
	* Added covariance and subspace overlap functions

2009-11-05    <tromo@spade.biophysics.rochester.edu>

	* Changed anm and gnm tools to not write out the right singular
	vectors (as it's unlikely these would actually be needed)

2009-11-04    <tromo@spade.biophysics.rochester.edu>

	* Changed exposure so that it can now operate over a range of frames

	* Changed porcupine to use new-style command-line flags

	* Added a VSA (vibrational subsystem analysis) tool

	* Changed the enmovie tool to be a little more generic and
	useful.  See the help information regarding how its invocation has
	changed.

	* Changed the output of the ENM tools...  For ENM results, the
	smallest non-zero eigenvalue corresponds to the lowest frequency
	motion.  These came at the end of the output from the ENM tools,
	which can cause confusion.  We therefore now sort the eigenpairs
	so that the smallest (i.e. lowest frequency) come first.  The zero
	modes are not stripped off.

	* Added a set of generic sorting functions that will sort a
	container and return a vector giving the indices that can be used
	to permute the container into the sorted order.  This is useful
	for doing things like sorting multiple containers based on the
	contents of one.

	* Added a suite of overloaded operators and support functions for
	operations on matrices.  Note: these are for quick-n-dirty tool
	development.  If you want performance or efficiency, you're
	strongly encouraged to look for a better method for implementing
	your linear algebra code.

	* Added alignto tool that aligns a trajectory to a given reference
	structure.
	

2009-10-20    <tromo@spade.biophysics.rochester.edu>

	* Fixed bug in subsetter that caused reimaging to ONLY be
	performed if centering was turned on.

	* Fixed bug in subsetter that caused bonds to not be cleared when
	subsetting...
	

	* Changed exposure to default to reimaging distances.  Also
	changed how the flag is set.  "-R 1" turns reimaging on (the
	default) and "-R 0" turns it off.

2009-10-10  Tod Romo  <tromo@gorgoneion>

	* Changed AtomicGroup::principalAxis() to automatically scale the
	returned eigenvalues by the number of atoms used in the
	calculation.  Previously, the UNSCALED eigenvalues were returned.

2009-10-09    <tromo@spade.biophysics.rochester.edu>

	* Added AtomicGroup::splitByName() which returns a std::map
	mapping unique atom names to an AtomicGroup containing only those
	atoms (by Alan)

	* Added support for a LOOS family of exceptions in exception.hpp.
	LOOS will gradually migrate to using LOOSError derived exceptions
	for errors that are specific to LOOS...

	* Fixed bug where readFrame() incorrectly returned a false on the
	first frame of an Amber restart file.

2009-10-06    <tromo@spade.biophysics.rochester.edu>

	* Fixed a bug where segname was not properly handled as a synonym
	for segid...

2009-09-23    <tromo@spade.biophysics.rochester.edu>

	* Fixed a bug in the CCPDB and PDBTraj classes when using
	updateGroupCoords with an AtomicGroup that is a subset of the
	model that corresponds to the trajectory.  Previously,
	updateGroupCoords simply copies coordinates directly into the
	passed AtomicGroup.  If the AtomicGroup is a subset, however, this
	would result in incorrect coordinates.  This has been fixed so
	that if the passed AtomicGroup is the same size as the one used to
	create the Trajectory, then the coordinates are copied straight as
	before.  However, if the passed AtomicGroup is a different size,
	then the atom id's are assumed to be indices (+1) into the
	trajectory frame.

2009-09-21    <tromo@spade.biophysics.rochester.edu>

	* Fixed install target--was missing trr.hpp

2009-09-03  Tod Romo  <tromo@gorgoneion>

	* Fixed bug in DCD::updateGroupCoords where the upper-bounds check
	on atomid's was incorrect.
	* Fixed problem with spurious complete rebuilds of LOOS by SCons
	* Changed rmsds so it can work with a subset of frames from the
	trajectory
	* Fixed bug in box size reported by bounding tool
	* Updates to several tools to be consistent with contemporary LOOS
	style
	* SVD now only writes out the non-zero RSV's (i.e. those that have
	non-zero singular values).
	* Added a "not" operator to the selection language.  This can be
	used in lieu of the '!' character, so you don't have to worry
	about shells munging it.
	* Changed the parseAsString<> family to explicitly initialize
	return values to 0 and return this on an error, rather than rely
	on the default type initialization.
	* Added hybrid-36 support for PDBs.  See
	http://cci.lbl.gov/hybrid_36 for more details.  LOOS internally
	translates the hybrid-36 codes into integers.  LOOS does not yet
	support the 2-char chainId.
	* Fixed bug affecting writeAsciiMatrix() when using a dense matrix
	and only writing out a subset of the matrix.  The size of the
	sub-matrix encoded in the output metadata was incorrect.

2009-08-10    <tromo@spade.biophysics.rochester.edu>

	* Added support for Gromacs TRR files.  The reader can handle
	either double or single precision TRR files, but internally, all
	data is converted into doubles (or GCoords).

2009-08-04    <tromo@spade.biophysics.rochester.edu>

	* Added safety check in DCDWriter that prevents modifying the
	header (such as adding new title lines to it) once it has been
	written to the trajectory.

2009-08-03  Tod Romo  <tromo@gorgoneion-w>

	* Changed the Fmt formatter will now truncate output so that it is
	never greater than the requested field-width.
	* Added fixedSizeFormat() to aid creating text fields for output
	that will be truncated to their max size.
	* Changed PDB and GRO reading code so if there are >= 100,000
	atoms read in, they will be renumbered to be monotonically
	increasing.
	* Changed PDB output code to have fixed field-widths (i.e. maximum
	field widths).  LOOS now adhears closer to the PDB v2.2 spec with
	the exception that residue names are 4-characters long.

2009-07-31    <tromo@spade.biophysics.rochester.edu>

	* Added utility functions for extracting type-specific records
	from a string (loos::parseStringAs<>()).  This is useful if you
	need to extract columns from a line of input, for example.
	* Changed the underlying stream type in all trajectories from
	fstream to iostream.  This should not break anything unless you've
	written your own Trajectory subclass.  This really should have
	been an iostream in the first place so that it doesn't matter what
	kind of stream you're passing to the Trajectory classes (i.e. it
	could just as easily be a stringstream).
	* Fixed a couple of trajectory subclasses (such as AmberTraj) that
	didn't provide a constructor with a stream.
	* Changed the Trajectory subclasses to move the implementation
	functions to be private.  These really should not have been
	exposed in the first place.  This does have the potential to break
	code that was relying on the internals of the subclasses.
	* Added an XDR class for simulating the rpc/xdr library, but it's
	templated so it has a [hopefully] easier API and it works with C++
	streams.
	* Added support for Gromacs .gro and .xtc (single-precision only)
	files.  Note:  coordinates are transformed into Angstroms!

2009-07-08    <tromo@spade.biophysics.rochester.edu>

	* Added some new bits to Atoms that can be set/queried by the
	programmer...  flagbit, and usr1bit through usr3bit.

2009-07-07    <tromo@spade.biophysics.rochester.edu>

	* Added support for testing atom equality using the binary
	predicates: AtomEquals and AtomCoordsEquals
	* Added support for testing whether an AtomicGroup contains an
	atom or another group via the AtomicGroup::contains() member
	function.  This function can take an atom-comparison policy, or
	use the default AtomEquals (which just compares names, ids, and
	segids)
	* Changed AtomicGroup::intersect() to now use an atom comparison
	policy rather than comparing the pAtom addresses.
	* Readded ubuntu-specific check.
	

2009-07-01    <tromo@spade.biophysics.rochester.edu>

	* Fixed bug in AtomicGroup::findBonds().  Changed default distance
	threshold to 1.25 \AA.
	* Added support for reimaging in subsetter
	* Added support for multiple verbosity levels in subsetter
	* Changed PDB output to now prune the connectivity output if atoms
	are missing...this means you do not nead to clearBonds() prior to
	writing out a PDB.

2009-06-29    <tromo@spade.biophysics.rochester.edu>

	* Added AtomicGroup::findBonds() to perform a distance-based
	search... 

2009-06-22    <tromo@spade.biophysics.rochester.edu>

	* Changed subsetter to permit numerical sorting of the input
	trajectory files.  The sort key can be extracted by using either a
	scanf-style format or a regular expression.
	* Fixed bug in subsetter where verbosity was always turned on.
	* Changed the centroid reporting in trajinfo to report the
	centroid of a selection.
	* Changed the size of the test PDB file so it's much more
	reasonably sized.
	* Changed test code to reflect changes in PDB test file, including
	updating of expected test output.

2009-06-18    <tromo@spade.biophysics.rochester.edu>

	* Changed the specs for classes derived from the Trajectory
	class.  All derived classes must now ensure that the first frame
	of the trajectory is read in and cached as part of their
	initialization.  In order to keep the readFrame() iterator from
	skipping the first frame, the derived classes must also set the
	cached_first flag.
	* Added support for Tinker format in the factory functions.
	* Added centerOfElectrons() method to AtomicGroup (by Alan)
	* Fixed bug in subsetter where out-of-range frame indices caused a
	seg-fault.
	* Changed bounding to report periodic box size (not just the
	extents).
	* Added renum-pdb tool to renumber a model
	* Added an AtomNameSelector() that will select an atom with the
	passed name.  AtomNameSelector("CA") should be used instead of
	CAlphaSelector(), which is now deprecated.
	* Removed ubuntu-specific build check, given the new build
	protocol for ubuntu (see the Doxygen docs for more information)
	

2009-05-15    <tromo@spade.biophysics.rochester.edu>

	* Added support for Amber RST and INPCRD files as a single-frame
	trajectory.  This is handled transparently by createTrajectory()
	* Changed the Trajectory interface slightly...  Seeking and
	rewinding now use non-virtual inheritance so that conditions can
	be imposed on the function invocation (namely to invalidate the
	cached_first flag).  This change SHOULD be transparent

2009-05-13    <tromo@spade.biophysics.rochester.edu>
	* Fixed problem with averager where it was caching all frames of
	the trajectory.  It will now scan through the trajectory so it
	wont swap with large files...
	* Fixed some issues with the SConstruct
	* Added a revision tag to the build/tool output when building from
	the trunk.
	* Added a check for building with ubuntu because of a potential
	problem with atlas not linking with gfortran
	* Added AtomicGroup::splitByResidue()
	* Added tool to calculate ramachandran plots for proteins and RNA
	

2009-04-03    <tromo@spade.biophysics.rochester.edu>
	* Fixed bug in averager that caused it NOT to respect the range of
	trajectory frames given on the command-line

2009-03-20    <tromo@spade.biophysics.rochester.edu>
	* Added tool "drifter" to look at centroid drift
	* Added tool "porcupine" to generate porcupine models from SVD/ENM
	results.

2009-03-11    <tromo@spade.biophysics.rochester.edu>
	* Added a number of support/utility functions to read a whole
	trajectory in, to align/average over specific frames in a
	trajectory, and an SVD function that is a front-end to
	Atlas/Accelerate.

2009-03-09    <tromo@spade.biophysics.rochester.edu>

	* Fixed bug in rmsds that caused incorrect average rmsd calculation

2009-02-24    <tromo@spade.biophysics.rochester.edu>

	* Added a set of classes for providing flexible progress updates
	to the user.  See the Doxygen docs for the ProgressCounter class
	for more information.  See Tools/rmsds.cpp for an example of how
	to use the new classes.
	* Removed BOOST_FOREACH usage.  This solves a compatability issue
	with older versions of BOOST.

2009-02-20    <tromo@gorgoneion-w>

	* Added rotamer tool to calculate chi-1, chi-2 torsion angles over
	time...
	* Added Elastic Network Model tools (ANM/GNM)
	* Added rmsfit tool to superimpose two structures
	* rmsds tool now reports simple statistics for the matrices it
	constructs
	* Added install target for SCons...
	* Added support for building a shared-library version of LOOS
	

2009-02-17    <tromo@spade.biophysics.rochester.edu>

	* Fixed potential issue with histogram size/bounds for rdf
	tools... 

2009-02-16    <tromo@gorgoneion>

	* Fixed bug in aligner when centering the trajectory and when
	using different alignment and transformation subsets...

2009-02-09    <tromo@spade.biophysics.rochester.edu>

	* Added profile=1 build option for inserting profiling flags
	* Added more sensible error message from the auto-file-type
	divination code in the factory functions.
	* Changed subsetter so that the centering selection is applied to
	the subset rather than the model...it doesn't make much sense to
	center on something that's not in the output...

2009-02-06    <tromo@spade.biophysics.rochester.edu>

	* Added box override/setting to subsetter
	* Fixed problem with DCDWriter not writing out rectangular angles
	for unit cells by default.
	* Added more diagnostics to dcdinfo
	* Fixed bug in several tools that could cause an error when
	using a PSF for the model and applying a selection to it.
	* Added verification of the number of frames in a trajectory with
	trajinfo.
	* Added optional centroid reporting for trajinfo
	* Added improved error-checking when using
	loos::averageStructure().  This catches cases where a trajectory
	header and the physical trajectory have differing number of
	frames.
	* Added generic byte-swapping templated function to utils.hpp
	

2009-02-05    <tromo@spade.biophysics.rochester.edu>

	* Added tool to concatenate atoms together from a trajectory into
	a single PDB (for visualizing distributions of atoms over time)
	* Added ability to give a selection (subset) in frame2pdb
	* Added trajinfo tool to return information about generic
	trajectories
	* Added blurrogram.pl, a PERL program for automatically generating
	"blurrograms" suitable for visualizing in Pymol
	* Changed the svd tool to always write out an average structure
	* Changed the way LOOS parses range lists so it can now take a
	vector of strings representing ranges and parse all of them
	together.  A non-templated parseRangeList() is still retained for
	legacy code.
	* Changed subsetter so that it can now accept a list of arbirary
	ranges of frames to extract or, alternativey, a stride
	(step-size).  Subsetter can now also take multiple input
	trajectories and combine them (a la catdcd).  NOTE: this means the
	command-line syntax has changed...  You specify the output prefix
	FIRST, then the model, followed by the list of input trajectories.
	* Changed the DCD class so it now automatically detects non-native
	endian files and byte-swaps them on input.  Note that the
	DCDWriter will still only write out DCD's in the native format.
	* Fixed bug in rmsd2ref where the default alignment selection had
	a typo...
	* Added AtomicGroup::merge() function to find the union of two
	groups

2009-01-21    <alan@spade.biophysics.rochester.edu>

	* Added translate member function to AtomicGroup for convenience
	* Added recenter-trj tool to center trajectories
	* Changed DCDWriter to explicitly flush the output after every
	frame is written.

2009-01-19    <tromo@spade.biophysics.rochester.edu>

	* Added Atom::isBoundTo() to check whether or not one atom is
	bound to another
	* Fixed severe bug in reading Amber prmtop files that resulted in
	incorrect connectivity information.

2009-01-14    <tromo@spade.biophysics.rochester.edu>

	* Fixed bug in aligner where average structure was not correctly
	computed unless --rmsd was used
	* Added warning in svdcolmap when b's will go negative (and
	clamped them to 0)
	* Added the --terms command-line option back to svd

2009-01-02    <tromo@gorgoneion>

	* Fixed bug in build for MacOS X 10.5 (missing types)
	* Fixed bug in aligner where the PDB that's written out was not
	centered despite giving it the "--center" flag.

2008-12-22    <tromo@spade.biophysics.rochester.edu>

	* Changed the sparse matrix policy to use the GNU provided
	hash_map rather than the tr1::unordered_map if you're using
	gcc-4.0.1.  This is to work around an issue with the
	tr1::unordered_map implementation in gcc-4.0.1.

2008-12-18    <tromo@gorgoneion>

	* Fixed moderately severe bug when reading Amber trajectories by
	using readFrame(i) rather than readFrame().

2008-12-18    <tromo@spade.biophysics.rochester.edu>

	* Changed loos::createSystem() so that it will automatically look
	for a coordinate file if passed an Amber prmtop file.  If found,
	it will load those coordinates in.

2008-12-17    <tromo@spade.biophysics.rochester.edu>

	* Changed PDB output to allow for >= 100000 atoms/residues.  The
	catch is that this is a hack and will exclude altloc/chainid
	info.  However, the output PDBs are readable by pymol...

	* Matrix output now uses a formatting functor so you can adjust
	the output precision, or do whatever you want to with it...

	* Added tool for torsion timeseries (alan)

	* Changed AtomicGroup::splitByMolecule() to automatically sort
	each returned AtomicGroup...this solves a problem when use
	splitByMolecule() and then try to match the molecules with a DCD
	that's being written.
	

	

2008-12-12    <tromo@spade.biophysics.rochester.edu>

	* Fixed bug in AtomicGroup::PrincipalAxes() where coord array was
	deleted incorrectly...

2008-12-09    <tromo@spade.biophysics.rochester.edu>

	* Moved ALMOST everything into loos namespace, save for the
	lexer.
	* Fixed problem with SCons not regenerating lex/yacc output
	properly with the reparse=1 option
	* Removed top-level typdefs for uint/ulong (assuming they're part
	of the default set of typedefs)
	* Changed the SConstruct so that it tests for ulong/uint and
	defines appropriate flags for loos.  This is in case your system
	doesn't define one or the other.

2008-12-08    <tromo@spade.biophysics.rochester.edu>

	* Moved most of the internal classes/routines related to the
	parsing system into the loos::internal namespace.

2008-12-05    <tromo@gorgoneion-w>

	* Moved Matrix classes into loos::Math namespace

2008-12-05    <tromo@gorgoneion.urmc-sh.rochester.edu>

	* Added a new matrix class
	* Changed matrix IO to use the new templated function calls rather
	than the polymorphic writer/reader classes.
	* Removed injection of boost namespace into top-level by LOOS
	* Changed ensemble functions to take a pTraj (pointer to a
	trajectory) rather than a reference to a Trajectory object.
	* Added boost_program_options to the libs that must be linked
	against (and in the custom.py-proto)
	* Changed the svd tool to always write the map out, and the
	default naming scheme has been changed slightly (it will default
	to the base-name of the input trajectory unless you explicitly
	specify a prefix).
	

2008-12-04    <tromo@spade.biophysics.rochester.edu>

	* Changed Tools/aligner to write out the average structure as the
	PDB corresponding to the aligned DCD rather than just taking the
	first frame of the trajectory.

2008-11-25    <tromo@spade.biophysics.rochester.edu>

	* Changed AtomicGroup::splitByMolecule() to short-circuit if the
	group has no bond connectivity and return a vector with the entire
	group as its only member.
	* Changed Tools/reimage-by-molecule to be more generic in what
	types of files it will take.  Since you could now give it a file
	without connectivity, it detects this and warns the user...
	* Added subsetter tool to pull out a subset from a trajectory.

2008-11-21    <tromo@spade.biophysics.rochester.edu>

	* Changed BadConnectivity exception to inherit from runtime_error.
	Now accepts a string to stick into what().
	* Changed CONECT record reading to use fixed field widths
	* Changed PDB read code to keep track of what unknown records have
	been seen, so warnings are only emitted once for each unique
	unknown record.

2008-11-03    <alan@spade.biophysics.rochester.edu>

	* Fixed bug in crossing-waters tool where the entry side of the
	water was never set.

2008-10-31    <tromo@spade.biophysics.rochester.edu>

	* Fixed bug in Atom::clearPropertyBit() that caused it to
	incorrectly toggle other bits (and not always clear the bit it
	meant to).  This primarily affected the aligner tool.

2008-10-27    <tromo@spade.biophysics.rochester.edu>

	* Changed the internal has used in LOOS from SGI's hash_set to
	tr1::unordered_set.  This means that any code that relied on loos
	automatically included ext/hash_set will now need to either switch
	to using the tr1 equivalent, or explicitly include the hash_set
	header...

2008-10-23    <tromo@gorgoneion.urmc-sh.rochester.edu>

	* Added helix_kink tool
	* Fixed problem with PDB output with 10,000 residues or more
	* Fixed problem with automatically using loos namespace.  LOOS
	clients should either use fully qualified names for things in the
	loos namespace, or add a "using namespase loos" statement.
	* Added HeavySolventSelector to get non-hydrogen water atoms
	* Changed tools to use new convenience functions and factory
	functions.

2008-10-21    <tromo@spade.biophysics.rochester.edu>

	* Updated contacts to use any model filetype and any trajectory type.

2008-10-20    <tromo@spade.biophysics.rochester.edu>

	* Fixed MAJOR bug in DCDWriter that caused output periodic box
	sizes be set to (1,1,1).

2008-10-15    <tromo@spade.biophysics.rochester.edu>

	* Added AtomicGroup::clearBonds() to wipe out connectivity in a group.
	* Fixed problem in writing PDBs with bonds to missing atoms.
	Bonds are now deferenced prior to writing.  NOTE that this now
	means the PDB is no longer const when written and it will be sorted...

2008-10-14    <tromo@spade.biophysics.rochester.edu>

	* Fixed bug in width of CONECT record fields
	* Added check in PDB output to not append CONECT records if there
	are atomid's >99999 to prevent field overflow.
	* Added rudimentary support for extracting a Coord<T> from a stream.
	* Fixed bug in DCD trajectories affecting seeking frames
	* Fixed bug in DCD trajectories potentially affecting reading the
	number of frames in a trajectory that comes from NAMD.

2008-09-30    <tromo@spade.biophysics.rochester.edu>

	* Changed AtomicGroup::select() to be a const function
	* Added loos::selectAtoms() to parse a selection string and apply
	it to an AtomicGroup.

2008-09-19    <tromo@spade.biophysics.rochester.edu>

	* Added support for writing out CONECT records for PDBs
	* Fixed bug in Atom::checkProperty() that caused erroneous results

2008-09-08    <tromo@spade.biophysics.rochester.edu>

	* Added autocorrelation function to time-series class (Alan)

	* Added tool to compute probability dbn of radius of gyration (Alan)

	* Changed rmsd2avg tool to rmsd2ref tool since it now supports
	using an external reference structure.

	* Fixed another small bug in iterative alignment that affects
	groups that were not already close to their centroid.

2008-08-11    <tromo@spade.biophysics.rochester.edu>

	* Major reorganization of Trajectory class.  The class now uses a
	template pattern for reading frames in addition to being an
	interface.  This makes it even easier to extend.  See the Docs for
	more details.

	* Added CCPDB class for ConCatenated PDBs.  You can now treat
	these as a Trajectory.

	* Added PDBTraj class for handling non-contiguous PDBs as a
	trajectory.  Provide it with a printf-style format for generating
	frame names and a range of frame numbers to use, and it will allow
	you to access them as a Trajectory.

	* Added TinkerArc class for treating TinkerArc files (concatenated
	XYZ files) as a Trajectory.

	* Fixed problem with namespace collision with Boost in
	Tools/svd.cpp

	* Changed Atom defaults to initialize atomid and resid to 1,
	rather than -1.

2008-08-05    <tromo@spade.biophysics.rochester.edu>

	* Added tool to compute the RMSD between a selection and its
	average structure over the course of a trajectory.

2008-08-04    <tromo@spade.biophysics.rochester.edu>

	= BUGS =
	
	* Fixed problem with LOOS-wide typedefs affecting MacOS 10.5

	* Fixed minor bugin Atom class where setting coordinates using a
	GCoord ref doesn't correctly set the coords-bit,
	i.e. "foo.coords() = c;" will not register that the coords have
	been set.

	* Fixed minor bug in Tools/aligner where the first frame of the
	output DCD was not transformed.

	* Fixed moderate bug in AtomicGroup::splitByMolecule() where the
	PeriodicBox was not propagated beyond the first group split.

	* Fixed moderate bug in Tools/svdcolmap that affected certain
	instances of using atomid maps.

	* Fixed severe bug in loos::iterativeAlignment() where the
	returned vector<XForms> were incorrect.  The passed ensemble of
	AtomicGroups were correctly transformed, but anything that used
	the XForms would be affected to varying degrees.

	= NEW & IMPROVED =
	
	* Added improved self-tests for alignment routines.

	* Added support for log-scaling magnitudes in Tools/svdcolmap.

	* Added a new tool to reimage a DCD by molecule.

	* Added AtomicGroup::apply() to call a functor or function pointer
	on each Atom in an AtomicGroup.

	* Changed dcdwriter so that it no longer requires you to specify
	the number of frames that will be written.  Instead, it will
	automatically update the header with the current number of frames
	and then append the frame to the end of the trajectory.<|MERGE_RESOLUTION|>--- conflicted
+++ resolved
@@ -1,16 +1,14 @@
-<<<<<<< HEAD
+2016-11-12    <tromo@hill>
+
+	* Fixed bug in AmberNetcdf where the Trajectory iterator would show one more
+	frame than actual.
+
 2016-11-11    <tromo@hill.urmc-sh.rochester.edu>
 
 	* Added support for velocities in Atom.
 	* Added support for velocities in Trajectory.  Formats that natively store velocities will use those,
 	otherwise LOOS will assume that the coords are actually velocities.
 	* Changed Trajectory::coords() to be const
-=======
-2016-11-12    <tromo@hill>
-
-	* Fixed bug in AmberNetcdf where the Trajectory iterator would show one more
-	frame than actual.
->>>>>>> ed8d6207
 
 2016-10-28    <tromo@hill>
 
