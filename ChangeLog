<<<<<<< HEAD
2013-10-18    <alan@membrane.urmc.rochester.edu>
	* Added new tool membrane_map, which computes the 2D distribution of
	a variety of physical properties around a membrane protein

2013-10-15    <tromo@hill.urmc-sh.rochester.edu>

	* Added BasicSplitBy option to the options framework.  Use the
	BasicSplitBy::split() member function to split an AtomicGroup
	based on a user-specified method.
=======
2013-10-18    <tromo@hill.urmc-sh.rochester.edu>

	* Fixed bug in svd tool where basic options (such as -v1) would
	fail with an options error.

2013-10-17    <tromo@hill.urmc-sh.rochester.edu>

	* Changed Matrix operator[] to only check for out of bounds index
	when debugging (i.e. -DDEBUG)
>>>>>>> 4dad1621

2013-10-11    <tromo@hill.urmc-sh.rochester.edu>

	* Added Math::eigenDecomp() that calculates the eigenpairs for
	the passed DoubleMatrix (using DSYEV).
	* Added gnm-traj and anmo-traj tools for analyzing trajectories
	using elastic network models.

2013-10-08    <tromo@hill.urmc-sh.rochester.edu>

	* Changed how atomid's are handled in LOOS.  Previously in LOOS,
	atomid's had special meaning.  Not only should they be unique, but
	they also identify which "slot" in a trajectory frame that a
	specific atom was located.  This meant that if a model's atomid's
	didn't begin at 1 were not contiguous, then bad things could
	happen.  Now, LOOS assigns and atom "index" to every atom as it is
	being read in by the appropriate model format class (e.g. PDB,
	Amber, etc).  This index tells LOOS which slot to use with a
	trajectory, rather than the atomid.  In general, this should just
	work.  For more information, see the Doxygen documentation for
	Trajectory or the LOOS FAQ.
	* Changed all Trajectory-derived updateGroupCoords() to honor the
	atom index information.  This affects primarily the PDB-based
	trajectory classes which used to ignore atom metadata if the
	passed AtomicGroup was the same size as the trajectory frame.
	* Changed updateGroupCoords() to use NVI idiom.  Now calls
	updateGroupCoordsImpl() in the derived classes.

2013-10-01    <tromo@hill.urmc-sh.rochester.edu>

	* Added smooth-traj tool for smoothing trajectories

2013-09-13  Tod Romo  <tromo@Gorgoneion.local>

	* Released 2.0.6

2013-08-26    <tromo@hill.urmc-sh.rochester.edu>

	* Changed default exponential spring constant to -0.5

2013-08-22    <alan_grossfield@membrane.urmc.rochester.edu>
    * Added new flag to rdf to allow the two selections to be split using
	  different methods.

2013-08-20    <tromo@hill.urmc-sh.rochester.edu>

	* Fixed bug with XTC trajectories when the system contains too
	few atoms (<= 9).  Gromacs does not compress the coordinates, but
	LOOS expected all system sizes to have compression.
	* Changed transition_contacts to add a --smoothed-transition
	option to use a tanh() function to effectively smooth the contacts
	matrix when a contact is near the cutoff.  This is now the default
	behavior.  (Nick)

2013-08-15    <tromo@hill.urmc-sh.rochester.edu>

	* Changed installation to now include python scripts if pyloos is
	being built.
	* Added .nc and .crd as Amber trajectory extensions.  Note that
	.crd for a structure is still interpreted as a CHARMM coordinate
	file.

2013-08-12    <tromo@hill.urmc-sh.rochester.edu>

	* Fixed bug in serialize-selection where the output molecules were
	interleaved rather than each chunk of T-frames consisting of a
	single molecule (e.g. it would have been mol 1, mol 2, mol 1, mol
	2 instead of mol 1, mol 1, mol 2, mol 2)
	* Added --fullhelp output to phase-pdb
	* Fixed bug in phase-pdb where a duplicate (and incorrect) set of
	bonds could be added when using --chunk and --rows options

2013-08-01    <alan_grossfield@membrane.urmc.rochester.edu>

    * Added a new tool to Packages/PyLOOS: protein_tilt.py computes the time
	  series of the tilt angle for a transmembrane protein by averaging the 
	  tilt vectors of individual selects (e.g. individual helices)

2013-07-26    <tromo@hill.urmc-sh.rochester.edu>

	* Fixed hierarchy so that it now catches bad input and generates a
	useful error message rather than segfaulting...
	* Fixed multiple tools to more gracefully handle problems when
	opening files.

2013-07-23    <tromo@hill.urmc-sh.rochester.edu>

	* Changed coverlap tool to internally use double-precision for
	eigenpair matrices.  This resolves a fringe-case where coverlap
	would fail with a conversion error when using eigenpairs from the
	ENM suite.

2013-07-23  Tod Romo  <tromo@Gorgoneion.local>

	* Fixed gmxdump2pdb.pl so that it can handle cases where there are
	more topology segments than molecular segments (as can happen with
	bilayer systems)

2013-07-19    <tromo@hill.urmc-sh.rochester.edu>

	* Added link to tutorial on LOOS in documentation

2013-07-03    <alan@membrane.urmc.rochester.edu>

	* Added change to cross-dist.  Disambiguate sign of PCA vectors
	  by checking against end-to-end vector.  Code (and idea) courtesy of 
	  Jerome Henin.

	* Fixed bug in setup.csh (user package directory was mispelled).

2013-07-01    <tromo@hill.urmc-sh.rochester.edu>

	* Fixed gmxdump2pdb.pl to NOT use hybrid-36 encoding for the
	PSF file.

2013-06-25    <tromo@hill.urmc-sh.rochester.edu>

	* Fixed potential bug in DCD reader nstep was used internally in
	place of nfile.
	* Fixed bug when instantiating DCD files with nfile==0 so it
	doesn't immediately throw an error.
	* Added fixdcd tool to update a DCD header (in-place) with the
	correct # of frames.

2013-06-19    <tromo@hill.urmc-sh.rochester.edu>

	* Released 2.0.5


2013-06-18    <tromo@hill.urmc-sh.rochester.edu>

	* Changed rmsd2ref so that it no longer caches trajectory frames

2013-05-29    <tromo@hill.urmc-sh.rochester.edu>

	* Added --xyonly option to aligner so that alignment (rotations)
	only occur in the x,y plane.  Note that all systems are translated
	so their centroids are coincident, so there may be a
	Z-translation.
	* Changed AtomicGroup::superposition() to not throw if the
	alignment matrix is singular.  Instead, aligner will warn if too few
	atoms are selected instead.
	* Changed setup scripts to prepend paths rather than append
	* Added transition_contacts tool from N. Leioatts

2013-05-22  Tod Romo  <tromo@Gorgoneion.local>

	* Changed renum-pdb so that connectivity is preserved

2013-05-17  Tod Romo  <tromo@gorgoneion>

	* Changed timeAsString() to accept an optional precision parameter
	for the seconds field.

2013-05-07    <alan@membrane.urmc.rochester.edu>
	* Updated native_contacts tool.  Fixed an off-by-one bug that
	caused the last residue in the selection to be handled wrong. Switched
	to using the standard program options, so now the selection defaults to 
	name == "CA", and is prefixed by --sel.  Added new option to output the 
	timeseries of individual contacts to a separate file.  Added new option to 
	exclude the backbone atoms.

2013-05-01    <tromo@hill.urmc-sh.rochester.edu>

	* Added serialize-selection tool.  Given a trajectory with T
	frames and a selection consisting of N molecules (by connectivity
	of segid), this tool will create a new trajectory that consists of
	only one molecule but is N*T frames long.  Each chunk of T-frames
	consists of one of the molecules.

	
2013-04-25    <tromo@hill.urmc-sh.rochester.edu>

	* Changed how some versions of averageStructure() and
	iterativeAlignment() work.  The versions that take an AtomicGroup
	and a pTraj as arguments no longer cache the trajectory in
	memory.  Instead, they will read through the trajectory as
	necessary, only operating on a frame at a time.  In the case of
	aligning, this may involve multiple reads through the trajectory.

2013-04-18    <tromo@hill.urmc-sh.rochester.edu>

	* Fixed bug in gmxdump2pdb.pl that affected systems with 100,000
	atoms or more.

2013-04-14  Tod Romo  <tromo@Gorgoneion.local>

	* Added fcontacts tool that should, in most cases, supercede the
	contact-time tool.  It calculates the contacts made
	between a probe and a set of target selections as a fraction of
	all contacts with the probe.
	* Added LOOS exceptions to PyLOOS
	* Fixed selectAtoms() in PyLOOS to throw LOOS exceptions (i.e. it
	will no longer crash python)

2013-04-12 <tromo@hill.urmc-sh.rochester.edu>
	
	* Added HBondDetector class: given a triple of atoms, will
	efficiently apply angle and distance criteria (Alan)
	* Changed StreamWrapper to use an istream internally rather than
	iostream.
	* Changed Trajectory (& derived classes) to take an istream in
	constructor rather than an ifstream
	* Changed all structure classes (i.e. pdb, amber, tinkerxyz, etc)
	to take an istream in the constructor rather than an ifstream
	* Changed XDR class, refactoring it into XDRReader (which takes an
	istream) and XDRWriter (which takes an ostream)

2013-04-03 <tromo@hill.urmc-sh.rochester.edu>
	* Released 2.0.4

2013-04-01    <tromo@hill.urmc-sh.rochester.edu>

	* Changed build procedure(s).  To build pyloos, use "scons
	pyloos=1".  PyLOOS can now be installed with "scons pyloos=1
	install".  Only PyLOOS can be built by using "scons pyloos_only".

2013-03-28    <tromo@hill.urmc-sh.rochester.edu>

	* Changed PSF reader to NOT try to use hybrid-36 encoding.  This
	affected large systems that should have been readable but
	weren't.
	* Added --bonds option to frame2pdb and convert2pdb that controls
	whether CONECT records are written.

2013-03-27    <tromo@hill.urmc-sh.rochester.edu>

	* Fixed performance issue with writing PDB files containing bonds
	and lots of atoms

2013-03-22    <tromo@hill.urmc-sh.rochester.edu>

	* Added --assign option to ramachandran for printing out a rough
	secondary structure assignment

2013-03-21    <tromo@hill.urmc-sh.rochester.edu>

	* Fixed error in fullhelp for subsetter tool (cannot use multiple
	--range options, must use a  comma-separated list instead)

2013-03-14  Tod Romo  <tromo@Gorgoneion.local>

	* Fixed bug in OptionsFramework with MacOS and Boost 1.52+.

2013-03-12    <tromo@hill.urmc-sh.rochester.edu>

	* Added a --brief option to area_per_lipid
	* Fixed bug in area_per_lipid where the --skip option was ignored
	when generating the area timeseries

2013-02-16  Tod Romo  <tromo@isteno>
	* Added "chainid" keyword to selection language
	* Fixed issues associated with regenerating the parser (bison/flex version problems)
	* Added support for python in MacOS
	
2013-02-07  Tod Romo  <tromo@gorgoneion>

	* Fixed build issue with MacOS 10.8 and BOOST 1.53.0 involving
	MatrixStorage.hpp

2013-02-01    <tromo@spade.biophysics.rochester.edu>

	* Released 2.0.3

2013-01-30    <tromo@spade.biophysics.rochester.edu>

	* Added Simplex::maximumIterations() for returning the max [Dejun]
	* Added Simplex::numberOfIterations() to return internal count of
	function evaluations. [Dejun]
	* Fixed incomplete help messages
	* Changed ramachandran to not use tabs in output
	* Fixed warnings in builds under Fedora
	* Fixed bug in AtomicGroup::AtomicGroup(const int n) found by
	H. Elgabarty.

2012-12-14    <tromo@spade.biophysics.rochester.edu>

	* Fixed errors in help messages
	* Fixed build for OpenSUSE and Ubuntu 8.04 LTS
	* Added support for NetCDF formatted Amber Trajectories
	* Fixed bug in PSF reader when reading a file that came from windows
	* Changed gridgauss to permit more control over the smoothing kernel
	* Added gridautoscale to normalize grid densities such that bulk
	water is 1.0 (for membrane systems only)

2012-10-24    <tromo@spade.biophysics.rochester.edu>

	* Changed water-hist to now include the water-filter bounds when
	calculating the grid size.
	* Fixed errors in fullhelp for water-hist

2012-09-06    <tromo@spade.biophysics.rochester.edu>

	* Added LineReader base class for reading lines from a file.  Handles
	removal of comments and tracking of line numbers for error
	messages.  Derive from this class to alter behavior
	(e.g. comments)
	* Changed Amber prmtop reader to use the LineReader class
	* Changed readVector<T>() to also use a LineReader object (either
	passed or internally if using the old interface).  Can now also
	take a string that gives the name of the file to read from.
	* Added AtomicGroup::atomOrderMapFrom() to map the order of atoms
	in one group into another.  This is for "edge" cases such as when
	psfgen reorders the atoms within a residue.  Note that the groups
	must match in that they must have the same number of atoms with
	the same names, and the residues must be in the same sequence.
	The search for matching atoms *only* occurs within a residue.
	* Added AtomicGroup::copyMappedCoordinatesFrom().  This will find
	the mapping of atoms from the other group into the current one and
	use it to copy the other group's coordinates over.  Note that if
	the atoms are already in the same order, then
	AtomicGroup::copyCoordinatesFrom() will be faster.

2012-08-31    <tromo@spade.biophysics.rochester.edu>

	* Deprecated UniqueStrings class
	* Changed AtomicGroup::splitByUniqueSegid() so that the
	AtomicGroup's returned are in the order the segids appear in the
	source AtomicGroup
	* Changed Amber prmtop reader so the format lines used for data is
	no longer hard-coded, but read from the prmtop file itself.  Only
	simple formats are supported.
	* Fixed silly bug in CHARMM crd reader where the segid wasn't set (Alan)

2012-08-30    <tromo@spade.biophysics.rochester.edu>

	* Added better error messages for parse errors in Amber prmtop
	files.
	* Added Amber::title() to return the title string contained within
	an Amber prmtop file
	* Added support for AMOEBA variant of Amber prmtop files (this
	includes supporting varying numbers of pointers)


2012-08-21    <tromo@spade.biophysics.rochester.edu>

	* RELEASED version 2.0.2

2012-08-08    <tromo@spade.biophysics.rochester.edu>

	* Fixed bug in PDB reader where bonds (via CONECT records) were
	not explicitly made symmetrical.
	* Fixed a side-effect in the PDB writer where the underlying PDB
	would be sorted after writing.
	* Changed PDB writer to only write out a-directional bonds.  The
	symmetrical bonds are not written (i.e. A->B will be written into
	a CONECT record, but not B->A)
	* Changed model-select to now require the '--selection' or '-s'
	option to specify a subset selection.  Added '--splitby mode'
	where mode is one of residue, segid, molecule, or name.  This
	causes the subset to be split with the appropriate method and each
	group is then written out.  This is useful for diagnosing
	splitting and connectivity issues.

2012-08-06   <tromo@spade.biophysics.rochester.edu>

	* RELEASED version 2.0.1

2012-08-01  Tod Romo  <tromo@Gorgoneion.local>

	* Changed MacOS build to use the Accelerate framework rather than
	vecLib directly (which is now deprecated under 10.8)

2012-07-31    <tromo@spade.biophysics.rochester.edu>

	* Added gmxdump2pdb.pl, a PERL program to take the output of
	gmxdump and create a PDB (and a minimal PSF) representing the
	system and its connectivity.

	* Fixed normalization bug in the "Cum" column of xy_rdf (Alan)

2012-07-18    <tromo@spade.biophysics.rochester.edu>

	* Changed how Atom::bondsbit is handled.  If a file is read that
	has connectivity (or should have connectivity), then all atoms in
	the group will have the bondsbit set.  Atoms that do not have
	anything bound to them will have valid connectivity and
	Atom::getBonds() will return an empty vector<int>.

2012-07-10    <tromo@spade.biophysics.rochester.edu>

	* Removed the --center option in aligner (it's not needed and can
	cause an unintended translation in the output)

2012-06-15    <tromo@spade.biophysics.rochester.edu>

	* Fixed bug in water-inside (and also water-hist) affecting the
	radius filter and causing a segfault.

2012-05-25    <tromo@spade.biophysics.rochester.edu>

	* Added tool for tracking intra- and inter-molecular hydrogen
	bonds for a trajectory (hcontacts).
	* Added tool for computing occupancies from hcontacts and hmatrix
	output (hoccupancies.pl)
	* Added basic atom equality in Python

2012-05-08    <tromo@spade.biophysics.rochester.edu>

	* Added a check in AtomicGroup::superposition() to verify that the
	correlation matrix is non-singular.  This happens if too few atoms
	are selected for an alignment and the solution becomes
	indeterminate.  The threshold for singular values being zero is
	defined in AtomicGroup::superposition_zero_singular_value.

2012-05-01    <tromo@spade.biophysics.rochester.edu>

	* Changed helix_kink to always report the smallest angle between
	the two principal axes.

2012-04-27    <tromo@spade.biophysics.rochester.edu>

	* Fixed bug in rmsd2ref where warnings would always be issued
	about target selection regardless of whether a target was
	specified.
	* Fixed bug in PDB output affecting remarks records that contain
	newlines.  Any newline in a remark record string is now removed
	upon output.

2012-04-26    <tromo@spade.biophysics.rochester.edu>

	* Added addition and subtraction with constants for Coords
	* Added AtomicGroup::copyCoordinatesFrom() which can now take an
	optional offset into the current group and a number of coordinates
	to copy.
	* Deprecated AtomicGroup::copyCoordinates()
	* Fixed bug in TRR where updateGroupCoords() would possibly fail
	if updating a subset.
	* Fixed bug in TRR where checking natoms() could return erroneous
	sizes after instantiating the object, but before any frames had
	been explicitly read.

2012-04-23    <tromo@spade.biophysics.rochester.edu>

	* Fixed bug in AtomicGroup::within() documentation that
	incorrectly stated that for A.within(X, B), what was returned was
	atoms from B when in fact it was atoms from A, i.e. atoms in A
	that are within X angstroms of any atom in B.
	* Changed the algorithm in AtomicGroup::within() to support
	periodicity and to be much faster.

2012-04-20    <tromo@spade.biophysics.rochester.edu>

	* Fixed bug in aligner when alignment and transformation subsets
	were not the same and auto-centering was turned on.

2012-04-18    <tromo@spade.biophysics.rochester.edu>

	* Changed utils.hpp, moving random number code to utils_random,
	and structural-related code into utils_structural.  loos.hpp now
	includes all utils files, so tools do not require any changes.

2012-04-09    <tromo@spade.biophysics.rochester.edu>

	* Changed convert2pdb to use the options framework
	* Fixed bug in blurrogram.pl where it incorrectly invoked trajinfo
	* Deprecated model2matlab (use traj2matlab instead)

2012-04-05    <tromo@spade.biophysics.rochester.edu>

	* Changed rotamer to automatically split the selections into
	residues.  This also fixes a potential bug where, if a selection
	encompasses multiple residues, the first atom with a matching name
	was used to compute the torsion.
	* Deprecated svdcolmap (see eigenflucc)
	* Removed flucc2b
	* Changed traj2pdb so that it now uses a printf-style output name template

2012-04-02    <alan@membrane.urmc.rochester.edu>
   * Added cross-dist tool to compute distribution of crossing angles
   and torsions for chains.

2012-03-30    <tromo@spade.biophysics.rochester.edu>

	* Changed parseRange<> implementation.  Added validation of input
	ranges.  Counting down now requires a negative step size (like
	octave).  Counting down to 0 with an unsigned type now works
	correctly.

2012-03-29    <tromo@spade.biophysics.rochester.edu>

	* Deprecated dumpmol

2012-03-27 Alan Grossfield <alan@membrane.urmc.rochester.edu>

	* Added --sel1-spans and --sel2-spans to xy_rdf, to handle the
	case where a selection should be treated as appearing in both
	leaflets (eg a transmembrane helix)

2012-03-22  Tod Romo  <tromo@gorgoneion>

	* Removed octavex script (unused by recent versions of LOOS)
	* Fixed bug in averager regarding the default selection to average over

2012-03-16    <tromo@spade.biophysics.rochester.edu>

	* Fixed bug in subsetter when using a subset of the model.  The
	connectivity written out is incorrect.

2012-03-08    <alan@membrane.biophysics.rochester.edu>

	* Added potential_profile.py to Tools/.  This tool uses output from
	density-dist run in "charge" mode to compute the electrostatic potential
	profile.
	* Added beta version of python interface

2012-03-08    <tromo@spade.biophysics.rochester.edu>

	* Changed density-dist to restore original behavior.  The first
	selection is always "all".  Zero or more selections are permitted
	on the command line.

2012-03-06    <tromo@spade.biophysics.rochester.edu>

	* Changed eye() and submatrix() to be templated functions
	(i.e. they work with both RealMatrix and DoubleMatrix).
	* Note the deye() function is now deprecated and will be removed
	after the next release.

2012-01-31    <tromo@spade.biophysics.rochester.edu>

	* Fixed bug in molshape where tool-specific command-line options
	were ignored.
	* Changed rmsds (largely rewritten) to compare either a single
	trajectory with itself or two different trajectories.  The
	iteratively-aligned mode has been removed and every frame is
	always aligned with every other frame.

2012-01-17    <tromo@spade.biophysics.rochester.edu>

	* Changed factory functions to allow specifying a file type in
	addition to divining it from the filename extension.  Note that
	for createSystem(), internally a shared pointer to an AtomicGroup
	is created, and then dereferenced for the returned AtomicGroup
	(i.e. there's a copy going on behind the scenes, although this
	should be a fast [and infrequent] operation)

2012-01-16    <tromo@spade.biophysics.rochester.edu>

	* Added fullhelp to water-hist

2012-01-13    <tromo@spade.biophysics.rochester.edu>

	* Fixed bug involving density grid metadata when the tool options
	included a newline (as can happen in selection strings).

2012-01-04    <alan@membrane.urmc.rochester.edu>

    * Fixed a bug in merge-traj that sometimes caused it to not merge
	all frames (found by Josh Horn)

2012-01-04    <tromo@spade.biophysics.rochester.edu>

	* Fixed bug in porcupine that prevented it from running (found by
	Dejun Lin)

2011-12-22    <alan@membrane.urmc.rochester.edu>

	* Changed AtomicGroup::radius() to accept an optional bool
	argument.  If true, radius will compute the radius of the group
	relative to the first atom rather than the centroid.  This is to
	address a rare problem with reimaging.  The default is to preserve
	the orginal behavior (i.e. radius is relative to the centroid)

2011-12-21    <tromo@spade.biophysics.rochester.edu>

	* Added dox for writeAsciiMatrix()

2011-12-20    <tromo@spade.biophysics.rochester.edu>

	* Changed subsetter so that connectivity is preserved when
	extracting a subset

2011-12-19    <tromo@spade.biophysics.rochester.edu>

	* Fixed AtomicGroup::splitByResidue() to preserve the periodic box
	information in the split residues

2011-12-15    <tromo@spade.biophysics.rochester.edu>

	* Changed AtomicGroup::splitByMolecule() to be const.  A copy of
	the AtomicGroup is made and then used to split into molecules.

2011-12-12    <tromo@spade.biophysics.rochester.edu>

	* Fixed bug in AtomicGroup::maxResid() that gave erroneous results
	(found by Ben Reynwar).

2011-12-09    <tromo@spade.biophysics.rochester.edu>

	* Added residue-contact-map tool which generates a "heat map" of
	contacts between residues over a trajectory.

2011-12-07    <tromo@spade.biophysics.rochester.edu>

	* Fixed bug in decorr_time where the time-range wasn't properly
	handled and it would not generate output

2011-11-30    <tromo@spade.biophysics.rochester.edu>

	* Fixed bug in XTC::updateGroupCoords() when passed a group
	smaller than the trajectory frame (thanks to Ben Reynwar for
	catching this one!)
	* Fixed bug in subsetter where --verbose was ignored

2011-11-22  Tod Romo  <tromo@gorgoneion>

	* Fixed bug in PDB reading code affected DOS formatted PDB files
	with CONECT records causing them not to load.

2011-11-17  Tod Romo  <tromo@gorgoneion>

	* Changed header file CPP guards to have "LOOS_" as a prefix
	(e.g. LOOS_ATOM_HPP rather than ATOM_HPP) to prevent potential
	collisions with user code.
	* Changed pdb reader to significantly speed up reading large PDBs
	with CONECT records.

2011-11-10    <tromo@spade.biophysics.rochester.edu>

	* Changed header output in tools so that it says "frame" rather
	than "t".

2011-11-02    <tromo@spade.biophysics.rochester.edu>

	* Changed AtomicGroup::splitByMolecule() so that missing bonds do
	not throw an error.  Instead, they are ignored.
	* Changed trajinfo to warn if there is a mismatch between the 
	system size and the trajectory size
	* Changed xy_rdf to emit 0's rather than NaN's if there are
	missing atoms in a leaflet.

2011-10-17    <tromo@spade.biophysics.rochester.edu>

	* Changed default spring constant for exponential springs to -6
	(from -2).

2011-09-29    <tromo@spade.biophysics.rochester.edu>

	* Changed XForm::rotate() so that the passed axis vector is
	normalized internally.

2011-09-15    <tromo@spade.biophysics.rochester.edu>

	* Added Atom::atomType() to support tinkerXYZ atom type info

	* Fixed bug in density-dist where the default window was not 0,
	causing the time-series to always be written.

2011-09-14    <tromo@spade.biophysics.rochester.edu>

	* Added check in rdf-based tools to ensure either the model or the
	trajectory has periodic box information.
	* Added --any mode to hcorrelations.  This computes the
	time-correlation for whether this is any hydrogen bound, rather
	than a specific hydrogen.

2011-09-08 <alan> 
    * Added new option to merge-trj (selection-is-split) to handle the case 
	where the centering selection is split across an image boundary more 
	robustly.  This is basically the same algorithm that's in recenter-trj

2011-08-29    <tromo@spade.biophysics.rochester.edu>

	* Fixed bug in effsize.pl where the seed value was not correctly
	used. 

2011-08-25    <tromo@spade.biophysics.rochester.edu>

	* Fixed bug in order_params where NOT specifying the ba_last
	caused it to be improperly set.

2011-08-22    <tromo@spade.biophysics.rochester.edu>

	* Fixed const-ness of AtomicGroup::findById() and
	AtomicGroup::groupFromID() 

2011-08-04    <tromo@spade.biophysics.rochester.edu>

	* Fixed bug in effsize.pl that used incorrect options to trajinfo
	to determine trajectory size.

2011-08-03    <tromo@spade.biophysics.rochester.edu>

	* Fixed bug in gridslice that transposed output matrix (or crashed
	the tool)
	* Fixed bugs in pick_blob that caused the tool to not accept
	model files or blob id's.
	* Fixed bug in avgconv that would fill up memory if the number of
	frames in the trajectory was too small.

2011-08-02    <tromo@spade.biophysics.rochester.edu>

	* Fixed bug in blobid that incorrectly parsed the command-line
	* Fixed bug in contained that incorrectly parsed the command-line

2011-07-29    <tromo@spade.biophysics.rochester.edu>

	* Fixed bug in water-hist that caused a corrupted header in the
	output grid.
	* Changed vectorAsStringWithCommas() to suppress the trailing
	comma
	* Added a --brange option to water-hist to take the bulk estimate
	from a slice in Z
	* Fixed bug in older versions of BOOST where similar long option
	names would be confused and the tool would not run with a
	"multiple occurences" error

2011-07-28    <tromo@spade.biophysics.rochester.edu>

	* Fixed bug in xy_rdf that caused the by-molecule split-mode to
	not work correctly if the selection "pruned" any bonds.
	* Fixed bug in center-molecule where the --center and --center_xy
	options could not be used (this appears to relate to certain
	versions of BOOST Options).
	* Fixed bug in density-dist-windowed and rgyr that caused the
	first frame of the trajectory to be skipped if no explicit skip
	was specified.

2011-07-27    <tromo@spade.biophysics.rochester.edu>

	* Fixed bug in rgyr that did not write out correct bin coords when
	hist_min != 0
	* Changed rmsds so non-verbose mode does not give progress updates
	* Changed xy_rdf to not require --split-mode (correctly has
	default).  All RDF tools now list split-mode options in help.

2011-07-26    <tromo@spade.biophysics.rochester.edu>

	* Fixed bug in rdf tool where command-line options were not
	correctly handled.
	* Fixed bug in rdf and atomic-rdf tool for very large trajectories
	that resulted in negative values.
	
2011-07-08    <tromo@spade.biophysics.rochester.edu>

	* Fixed bug in Trajectory class where the following caused a
	duplicate first-frame to be read:
	   traj->readFrame(0);   // Reads first frame
	   traj->readFrame();    // Should read second frame
	The second line would instead return the first frame again.

2011-07-01    <tromo@spade.biophysics.rochester.edu>

	* Changed AtomicGroup::append() and AtomicGroup::remove()
	functions to return a reference to the AtomicGroup operated on.
	This means you can now chain operations,
	i.e. foo.add().add().add()

2011-06-21    <tromo@spade.biophysics.rochester.edu>
	* Added cosine content tools to the Convergence Package
	* Fixed a minor bug with ramachandran where structures containing
	multiple chains were not handled correctly at the chain terminii
	(i.e. ramachandran would treat the structure as one contiguous
	chain with only two terminii).
	* Added a transpose() function for matrices (this is NOT an
	in-place transposition, so beware of memory constraints)
	* Added support for using different selections for the trajectory
	and the reference structure in rmsd2ref
	* Fixed bug in avgconv where using the default block-sizes would
	cause a segfault.
	* Changed the output metadata header (from invocationHeader()) to
	include the current working directory, if available.

2011-05-26    <tromo@spade.biophysics.rochester.edu>

	* MAJOR reorganization of how LOOS is structured.  Tool suites are
	now "packages" and contained within the "Packages" directory.  The
	Tools directory now only contains the "core" set of LOOS tools.
	* Added an OptionsFramework and AggregateOptions class to provide
	a more consistent set of options across most tools and packages.
	See the class documentation for OptionsFramework for more details.
	***IMPORTANT NOTE***  This means that command-line options for
	most tools have changed.  In particular, many of the single-letter
	shortcut options have changed or been removed.
	* Added a Packages/User directory that contains "template"
	programs for common tasks.  To write a new tool, copy the template
	that is closest to what you want to do, then edit the regions
	marked by "***EDIT***" comments.
	* Added several general utility functions include:
	loadStructureWithCoords(), assignTrajectoryFrames(), and
	vectorAsStringWithCommas<T>().
	* Added a "Density Tools" package.  This is used primarily for
	water visualization and analysis.

2011-05-18    <tromo@spade.biophysics.rochester.edu>

	* Fixed bug where charmm.hpp was not installed

2011-05-15  Tod Romo  <tromo@Gorgoneion.local>

	* Fixed bug in eigenflucc tool where the zero-modes would be
	included when requesting "all" modes.
	* Added support for hybrid-36 encoding of atomids and resids in
	PSF files.

2011-04-18    <tromo@spade.biophysics.rochester.edu>

	* Fixed bug in GRO file handling where the periodic box was
	not converted into Angstroms.

2011-03-21    <tromo@spade.biophysics.rochester.edu>

	* Changed library search order to fix a problem that cropped up on
	some Fedora 14 installs.
	* Fixed bug in avgconv that caused a core dump when using
	automatic block-sizes.

2011-02-15    <alan@membrane>
	* Added option to Tools/merge-traj to fix by molecule, so that
	trajectories that have molecules broken across the periodic boundary (eg
	gromacs output) come out looking clean
2011-02-11    <alan@membrane>
	* Added a simply xy-only option to recenter-trj
	* Modified recenter-trj to be more robust (although half as fast), so that
	it does the right thing even if the centering selection is split
	across the periodic image
2011-02-02    <alan@membrane>
	* Modified Tools/density-dist to fold in the functionality from
	density-dist-windowed.  The latter is marked deprecated.  Note: to get
	around a design flaw in boost program options, you have to manually
	specify --minz and --maxz (because program options tries to grab
	negative numbers as options).
2011-02-02    <tromo@spade>
	* Modified Tools/density-dist to use boost program options, and added a
	  symmetrize flag to make the density symmetric about the membrane center.
	  This assumes the trajectory has already been aligned with the
	  membrane center at z=0 for each frame.  This can easily be accomplished
	  when you merge and downsample your trajectories using merge-traj, which
	  has an option to allow you to center a specific selection (eg your
	  lipids).
2011-01-28    <alan@membrane.urmc.rochester.edu>

	* Modified Tools/order_params.  Now uses boost program options (command
	line is similar, but not precisely backward compatible), has the option to
	use y or x as the direction of the magnetic field, and has the option to
	dump out the timeseries of the order parameters.  Specifically, the last
	quantity is computes the average instantaneous order parameter for each
	carbon position at each time point.  The "+/-" column in the output is the
	stdev of these timeseries, which is _not_ a good measure of the
	statistical uncertainty.  To get that, one should use block averaging on
	the time series.  This is also an option -- in principle, you read off the
	plateau value from the block averaging plot, but since this plateau is
	noisy, I make you specify a range of block sizes over which to average
	(the defaults are 2 blocks to 5 blocks, but you really should run the
	program twice, and the first time look at the block averaging plots to see
	where the block standard error converges.

2011-01-14    <tromo@spade.biophysics.rochester.edu>

	* Fixed bug in AtomicGroup::renumberWithBonds() that would blindly
	try to renumber bonds for atoms that had no bonds.

2010-12-20    <tromo@spade.biophysics.rochester.edu>

	* Changed AtomicGroup::splitByMolecule() so that it should be 20x-30x faster.
	* Changed AtomicGroup::sort() to not trust the sorted status and to ALWAYS sort.

2010-12-20    <alan@membrane>
	* Changes Tools/xy_rdf.  Now able to split by molecule, residue, or
	  segment.  Also, merged the functionality of xy_rdf_timeseries into
	  xy_rdf.  xy_rdf_timeseries is now deprecated, and will be deleted
	  before the next release.

2010-12-17    <alan@membrane>
	* Changed Tools/rdf to be able to split by molecule, residue, or segment.
	  Now uses boost program options, so the command line is not backward
	  compatible.  TODO: add a fullhelp option


2010-11-30    <tromo@spade.biophysics.rochester.edu>

	* Changed covarianceOverlap() routine to use BLAS and faster
	matrix operations for significant performance boost.
	* Added z-scored covariance overlap (zCovarianceOverlap()) along
	with support for this in the coverlap tool.

2010-11-22    <tromo@spade.biophysics.rochester.edu>

	* Fixed [another] compiler issue in AtomicGroup for older g++
	compilers
	* Changed INSTALL to include latest debian, OpenSUSE, Fedora,
	Ubuntu, and cygwin (windows).
	* Added test results for cygwin

2010-10-25 Tod Romo <tromo@gorgoneion>
	* Fixed typename issue in AtomicGroup that caused some g++
	compilers to complain.
	* Changed TimeSeries tests to reflect code changes
	* Fixed bug in big-svd where the RSVs were not normalized

2010-10-15 Tod Romo <tromo@gorgoneion>
	* Fixed bug in svd tool for MacOS (more precisely, it's a bug in
	vecLib affecting single-precision SVDs and macs only)

2010-10-08    <tromo@spade.biophysics.rochester.edu>

	* Added convergence tools (beta releases only)
	* Deprecated features from aligner removed
	* Added ability to use aligner to align trajectory to a reference
	structure.
	* Added block averaging tool (Alan).
	* Fixed bug when computing variance in TimeSeries (Alan)

2010-09-16 Tod Romo <tromo@gorgoneion>
	* Added kurskew tool to calculate kurtosis and skewness for RSVs
	* Changed phase-pdb...several improvements, see --help for more
	details.
	* Changed averager so that bonds are pruned (rather than cleared)
	when subsetting.
	* Added N-M Simplex optimizer 
	* Changed MDuple to Math::Range for matrix I/O
	* Added submatrix extraction and column-vector normalization
	routines.
	* Changed the default number of modes to use for the subspace
	overlap in the coverlap tool.
	
2010-09-16 Tod Romo <tromo@gorgoneion>
	* Changed randomRNG() to use uint rather than long for seed and
	also to return the used seed value (for autogenerated seeds)
	
2010-09-14 Alan <alan@membrane.urmc.rochester.edu>
	* Added ability to compute order parameters with respect to x and
	y axes.

	
	
2010-09-10  Tod Romo  <tromo@gorgoneion>

	* Fixed bug affecting calling Trajectory::rewind() on Tinker ARC files

2010-08-23    <tromo@spade.biophysics.rochester.edu>

	* Changed the Elastic Networking Tools.  This is a total revamp of
	the ENM code to turn it into a useful library as well as a suite
	of tools.  More information can be found in the Doxygen
	documentation for namespace ENM or in the ENM module.
	* Changed AtomicGroup::findById() so that it no longer implicitly
	sorts atoms in the contained AtomicGroup.  If the group has been
	explicitly sorted (AtomicGroup::sort()), then the old binary
	search will be used.  Otherwise, a linear search will be used.
	* Added AtomicGroup::pruneBonds() to remove bonds to non-existant
	atoms (for subsetted AtomicGroups).
	

	
2010-07-27    <tromo@spade.biophysics.rochester.edu>

	* Added a tool for perturbing structures randomly
	* Added a new tool for computing ENM fluctuations and mapping them
	onto a structure (eigenflucc).
	* Deprecated the flucc2b tool
	* Fixed minor issues in h-bonding tools and improved help
	messages.
	* Added covariance overlap tool
	* Fixed issue in AtomicGroup::superposition where failures in the
	alignment code would not get caught.
	* Changed svd tool to use doubles rather than floats.  This is in
	part to address a bug in MacOS 10.6 that causes the SVD to fail
	without flagging it as an error.  This only seemed to occur in
	certain rare circumstances (e.g. multiple, very similar
	trajectories).  Symptoms of the problem include non-orthogonal
	LSVs and no 6 zero-svals.
	* Added big-svd tool to compute the SVD of large systems.  It uses
	floats rather than doubles.  More importantly, if A is m x n, then
	the RSV matrix V would be n x n, which can be huge.  Here, only
	the first m columns of V are computed.
	* Fixed bug in writing of internally transposed matrices.
	* Deprecated the use of the transpose flag in ACSII matrices
	(i.e. in the file format)
	* Fixed bug in the Matrix code that affected large matrices
	(i.e. where m * n >= 2^32)
	* Fixed bug in traj2matlab where the wrong subset of atoms was
	used to create the matrix.
	

2010-07-06    <tromo@spade.biophysics.rochester.edu>

	* Added support for some STL algorithms with TimeSeries
	(i.e. begin, end, and push_back)
	* Added a set of hydrogen-bonding analysis tools in
	Tools/HydrogenBonds

2010-06-22    <tromo@spade.biophysics.rochester.edu>

	* Added support for accesing the shared periodic box contained in
	an AtomicGroup.


2010-06-21    <alan@membrane.biophysics.rochester.edu>
	* Changed order_params to handle both 1- and 3-residue per lipid
	  formats. Verified works for new and old CHARMM parameters.
	
2010-06-11    <tromo@spade.biophysics.rochester.edu>

	* Fixed library link order for linux.  Will now correctly link
	against ATLAS first, then LAPACK...
	
2010-06-02    <tromo@spade.biophysics.rochester.edu>

	* Fixed bug in AtomicGroup::perturbCoords() where the directions
	picked were not actually uniform on the sphere.

2010-04-22    <tromo@spade.biophysics.rochester.edu>

	* Changed build system to handle installing pre-build docs
	better.  Note that the existing installed docs dir will be
	removed, then the pre-built will be copied into its place.

2010-04-07    <tromo@spade.biophysics.rochester.edu>

	* Changed SuperBlock in the ENM tools to catch and truncate
	negative spring constants

2010-03-24    <tromo@spade.biophysics.rochester.edu>

	* Changed VSA/ANM to accept user-defined HCA constants
	* Fixed bug in parser code where Debian systems didn't have EOF
	already defined.
	* Changed linux numerical code to use blas rather than cblas
	* Fixed SConstruct to make support for Ubuntu/SUSE better
	* Changed AtomicGroup::rmsd() to take a constant arg (i.e. it no
	longer implicitly sorts the corresponding AtomicGroup objects)
	* Changed porcupine tool to have fixed-length tips rather than
	proportional ones.
	* Changed porcupine tool to make tagging of altered atoms via
	altLoc optional.

2010-03-02    <tromo@spade.biophysics.rochester.edu>

	* Fixed bug in DescendingSort sort predicate causing it to sort
	ascending.

2010-02-20  Tod Romo  <tromo@gorgoneion-w>

	* Changed contact-time to filter target atoms so that only nearby
	atoms are considered in the all-to-all check.


2010-02-18    <tromo@spade.biophysics.rochester.edu>

	* Added center-molecule tool...a slightly more flexible tool for
	centering molecules than center-pdb
	* Added contact-time, a tool for computing the number of contacts
	between a "probe" selection and a set of "targets" over time, with
	various methods of normalizing the output.

2010-02-10  Tod Romo  <tromo@gorgoneion-w>

	* Changed PDB::fromAtomicGroup so that if the AtomicGroup has a
	periodic box, then the PDB's UnitCell is set to the same
	dimensions (with 90 degrees for all angles).  This will the be
	written out as a CRYST1 record.
	* Changed PDB::unitCell() so that the unitCell& it returns is a
	const.

2010-02-05    <tromo@spade.biophysics.rochester.edu>

	* Fixed bug in aligner that sometimes caused the target selection
	to not be correctly centered.  The frames were still aligned
	correctly, but the global center was not correctly applied.

2010-02-02    <tromo@spade.biophysics.rochester.edu>

	* Fixed bug in svd function that takes a vector of AtomicGroup's
	and when aligning is requested...the alignment transform is
	applied twice to each AtomicGroup.  No other svd calls were
	affected and no LOOS tools were affected by this.

2010-01-13    <tromo@spade.biophysics.rochester.edu>

	* Changed ENM code so that the Hessian construction is in its own
	module.
	* Fixed numerous problems in VSA code.  It now works correctly
	(i.e. gives mass-weighted eigenvectors).  It can also be run in a
	unit-mass mode.
	* Added support for various forms of weighting in the Hessian.

2009-12-28    <tromo@spade.biophysics.rochester.edu>

	* Added support for doctoring PDB files to include masses
	(i.e. new tools in ElasticNetworks)
	* Changed matrix code to support single or double precision
	matrices through overloading.
	* Changed permutation and overlap codes to be template-based, so
	will work with any Matrix form (though you cannot mix and match
	them).
	* Changed ENM tools to use double precision and high precision in
	ASCII output...

2009-12-07    <tromo@spade.biophysics.rochester.edu>

	* Changed DCDWriter substantially...  It no longer uses a
	StreamWrapper, but manages its own iostream*.  Optional flag to
	constructors control whether the iostream* is deleted on
	destruction or not.
	* Added ability to use DCDWriter to append to an existing DCD.
	* Added merge-dcd tool (alan)

2009-12-02    <alan@membrane.biophysics.rochester.edu>

	* Changed correl method in TimeSeries so normalization is now optional

2009-11-13    <tromo@spade.biophysics.rochester.edu>

	* Fixed bug in enmovie tool where bond connectivity was not
	cleared before writing the reference PDB.  The reference PDB is
	also renumbered to correctly match the output DCD.

2009-11-10    <tromo@spade.biophysics.rochester.edu>

	* Upgrades to rebond tool.  See tool help for details.
	* Fixed bug in svd tool requiring a valid alignment selection even
	if no aligning was done.
	* Fixed bug in extractCoords() causing it to fail for any
	invocation
	* Added covariance and subspace overlap functions

2009-11-05    <tromo@spade.biophysics.rochester.edu>

	* Changed anm and gnm tools to not write out the right singular
	vectors (as it's unlikely these would actually be needed)

2009-11-04    <tromo@spade.biophysics.rochester.edu>

	* Changed exposure so that it can now operate over a range of frames

	* Changed porcupine to use new-style command-line flags

	* Added a VSA (vibrational subsystem analysis) tool

	* Changed the enmovie tool to be a little more generic and
	useful.  See the help information regarding how its invocation has
	changed.

	* Changed the output of the ENM tools...  For ENM results, the
	smallest non-zero eigenvalue corresponds to the lowest frequency
	motion.  These came at the end of the output from the ENM tools,
	which can cause confusion.  We therefore now sort the eigenpairs
	so that the smallest (i.e. lowest frequency) come first.  The zero
	modes are not stripped off.

	* Added a set of generic sorting functions that will sort a
	container and return a vector giving the indices that can be used
	to permute the container into the sorted order.  This is useful
	for doing things like sorting multiple containers based on the
	contents of one.

	* Added a suite of overloaded operators and support functions for
	operations on matrices.  Note: these are for quick-n-dirty tool
	development.  If you want performance or efficiency, you're
	strongly encouraged to look for a better method for implementing
	your linear algebra code.

	* Added alignto tool that aligns a trajectory to a given reference
	structure.
	

2009-10-20    <tromo@spade.biophysics.rochester.edu>

	* Fixed bug in subsetter that caused reimaging to ONLY be
	performed if centering was turned on.

	* Fixed bug in subsetter that caused bonds to not be cleared when
	subsetting...
	

	* Changed exposure to default to reimaging distances.  Also
	changed how the flag is set.  "-R 1" turns reimaging on (the
	default) and "-R 0" turns it off.

2009-10-10  Tod Romo  <tromo@gorgoneion>

	* Changed AtomicGroup::principalAxis() to automatically scale the
	returned eigenvalues by the number of atoms used in the
	calculation.  Previously, the UNSCALED eigenvalues were returned.

2009-10-09    <tromo@spade.biophysics.rochester.edu>

	* Added AtomicGroup::splitByName() which returns a std::map
	mapping unique atom names to an AtomicGroup containing only those
	atoms (by Alan)

	* Added support for a LOOS family of exceptions in exception.hpp.
	LOOS will gradually migrate to using LOOSError derived exceptions
	for errors that are specific to LOOS...

	* Fixed bug where readFrame() incorrectly returned a false on the
	first frame of an Amber restart file.

2009-10-06    <tromo@spade.biophysics.rochester.edu>

	* Fixed a bug where segname was not properly handled as a synonym
	for segid...

2009-09-23    <tromo@spade.biophysics.rochester.edu>

	* Fixed a bug in the CCPDB and PDBTraj classes when using
	updateGroupCoords with an AtomicGroup that is a subset of the
	model that corresponds to the trajectory.  Previously,
	updateGroupCoords simply copies coordinates directly into the
	passed AtomicGroup.  If the AtomicGroup is a subset, however, this
	would result in incorrect coordinates.  This has been fixed so
	that if the passed AtomicGroup is the same size as the one used to
	create the Trajectory, then the coordinates are copied straight as
	before.  However, if the passed AtomicGroup is a different size,
	then the atom id's are assumed to be indices (+1) into the
	trajectory frame.

2009-09-21    <tromo@spade.biophysics.rochester.edu>

	* Fixed install target--was missing trr.hpp

2009-09-03  Tod Romo  <tromo@gorgoneion>

	* Fixed bug in DCD::updateGroupCoords where the upper-bounds check
	on atomid's was incorrect.
	* Fixed problem with spurious complete rebuilds of LOOS by SCons
	* Changed rmsds so it can work with a subset of frames from the
	trajectory
	* Fixed bug in box size reported by bounding tool
	* Updates to several tools to be consistent with contemporary LOOS
	style
	* SVD now only writes out the non-zero RSV's (i.e. those that have
	non-zero singular values).
	* Added a "not" operator to the selection language.  This can be
	used in lieu of the '!' character, so you don't have to worry
	about shells munging it.
	* Changed the parseAsString<> family to explicitly initialize
	return values to 0 and return this on an error, rather than rely
	on the default type initialization.
	* Added hybrid-36 support for PDBs.  See
	http://cci.lbl.gov/hybrid_36 for more details.  LOOS internally
	translates the hybrid-36 codes into integers.  LOOS does not yet
	support the 2-char chainId.
	* Fixed bug affecting writeAsciiMatrix() when using a dense matrix
	and only writing out a subset of the matrix.  The size of the
	sub-matrix encoded in the output metadata was incorrect.

2009-08-10    <tromo@spade.biophysics.rochester.edu>

	* Added support for Gromacs TRR files.  The reader can handle
	either double or single precision TRR files, but internally, all
	data is converted into doubles (or GCoords).

2009-08-04    <tromo@spade.biophysics.rochester.edu>

	* Added safety check in DCDWriter that prevents modifying the
	header (such as adding new title lines to it) once it has been
	written to the trajectory.

2009-08-03  Tod Romo  <tromo@gorgoneion-w>

	* Changed the Fmt formatter will now truncate output so that it is
	never greater than the requested field-width.
	* Added fixedSizeFormat() to aid creating text fields for output
	that will be truncated to their max size.
	* Changed PDB and GRO reading code so if there are >= 100,000
	atoms read in, they will be renumbered to be monotonically
	increasing.
	* Changed PDB output code to have fixed field-widths (i.e. maximum
	field widths).  LOOS now adhears closer to the PDB v2.2 spec with
	the exception that residue names are 4-characters long.

2009-07-31    <tromo@spade.biophysics.rochester.edu>

	* Added utility functions for extracting type-specific records
	from a string (loos::parseStringAs<>()).  This is useful if you
	need to extract columns from a line of input, for example.
	* Changed the underlying stream type in all trajectories from
	fstream to iostream.  This should not break anything unless you've
	written your own Trajectory subclass.  This really should have
	been an iostream in the first place so that it doesn't matter what
	kind of stream you're passing to the Trajectory classes (i.e. it
	could just as easily be a stringstream).
	* Fixed a couple of trajectory subclasses (such as AmberTraj) that
	didn't provide a constructor with a stream.
	* Changed the Trajectory subclasses to move the implementation
	functions to be private.  These really should not have been
	exposed in the first place.  This does have the potential to break
	code that was relying on the internals of the subclasses.
	* Added an XDR class for simulating the rpc/xdr library, but it's
	templated so it has a [hopefully] easier API and it works with C++
	streams.
	* Added support for Gromacs .gro and .xtc (single-precision only)
	files.  Note:  coordinates are transformed into Angstroms!

2009-07-08    <tromo@spade.biophysics.rochester.edu>

	* Added some new bits to Atoms that can be set/queried by the
	programmer...  flagbit, and usr1bit through usr3bit.

2009-07-07    <tromo@spade.biophysics.rochester.edu>

	* Added support for testing atom equality using the binary
	predicates: AtomEquals and AtomCoordsEquals
	* Added support for testing whether an AtomicGroup contains an
	atom or another group via the AtomicGroup::contains() member
	function.  This function can take an atom-comparison policy, or
	use the default AtomEquals (which just compares names, ids, and
	segids)
	* Changed AtomicGroup::intersect() to now use an atom comparison
	policy rather than comparing the pAtom addresses.
	* Readded ubuntu-specific check.
	

2009-07-01    <tromo@spade.biophysics.rochester.edu>

	* Fixed bug in AtomicGroup::findBonds().  Changed default distance
	threshold to 1.25 \AA.
	* Added support for reimaging in subsetter
	* Added support for multiple verbosity levels in subsetter
	* Changed PDB output to now prune the connectivity output if atoms
	are missing...this means you do not nead to clearBonds() prior to
	writing out a PDB.

2009-06-29    <tromo@spade.biophysics.rochester.edu>

	* Added AtomicGroup::findBonds() to perform a distance-based
	search... 

2009-06-22    <tromo@spade.biophysics.rochester.edu>

	* Changed subsetter to permit numerical sorting of the input
	trajectory files.  The sort key can be extracted by using either a
	scanf-style format or a regular expression.
	* Fixed bug in subsetter where verbosity was always turned on.
	* Changed the centroid reporting in trajinfo to report the
	centroid of a selection.
	* Changed the size of the test PDB file so it's much more
	reasonably sized.
	* Changed test code to reflect changes in PDB test file, including
	updating of expected test output.

2009-06-18    <tromo@spade.biophysics.rochester.edu>

	* Changed the specs for classes derived from the Trajectory
	class.  All derived classes must now ensure that the first frame
	of the trajectory is read in and cached as part of their
	initialization.  In order to keep the readFrame() iterator from
	skipping the first frame, the derived classes must also set the
	cached_first flag.
	* Added support for Tinker format in the factory functions.
	* Added centerOfElectrons() method to AtomicGroup (by Alan)
	* Fixed bug in subsetter where out-of-range frame indices caused a
	seg-fault.
	* Changed bounding to report periodic box size (not just the
	extents).
	* Added renum-pdb tool to renumber a model
	* Added an AtomNameSelector() that will select an atom with the
	passed name.  AtomNameSelector("CA") should be used instead of
	CAlphaSelector(), which is now deprecated.
	* Removed ubuntu-specific build check, given the new build
	protocol for ubuntu (see the Doxygen docs for more information)
	

2009-05-15    <tromo@spade.biophysics.rochester.edu>

	* Added support for Amber RST and INPCRD files as a single-frame
	trajectory.  This is handled transparently by createTrajectory()
	* Changed the Trajectory interface slightly...  Seeking and
	rewinding now use non-virtual inheritance so that conditions can
	be imposed on the function invocation (namely to invalidate the
	cached_first flag).  This change SHOULD be transparent

2009-05-13    <tromo@spade.biophysics.rochester.edu>
	* Fixed problem with averager where it was caching all frames of
	the trajectory.  It will now scan through the trajectory so it
	wont swap with large files...
	* Fixed some issues with the SConstruct
	* Added a revision tag to the build/tool output when building from
	the trunk.
	* Added a check for building with ubuntu because of a potential
	problem with atlas not linking with gfortran
	* Added AtomicGroup::splitByResidue()
	* Added tool to calculate ramachandran plots for proteins and RNA
	

2009-04-03    <tromo@spade.biophysics.rochester.edu>
	* Fixed bug in averager that caused it NOT to respect the range of
	trajectory frames given on the command-line

2009-03-20    <tromo@spade.biophysics.rochester.edu>
	* Added tool "drifter" to look at centroid drift
	* Added tool "porcupine" to generate porcupine models from SVD/ENM
	results.

2009-03-11    <tromo@spade.biophysics.rochester.edu>
	* Added a number of support/utility functions to read a whole
	trajectory in, to align/average over specific frames in a
	trajectory, and an SVD function that is a front-end to
	Atlas/Accelerate.

2009-03-09    <tromo@spade.biophysics.rochester.edu>

	* Fixed bug in rmsds that caused incorrect average rmsd calculation

2009-02-24    <tromo@spade.biophysics.rochester.edu>

	* Added a set of classes for providing flexible progress updates
	to the user.  See the Doxygen docs for the ProgressCounter class
	for more information.  See Tools/rmsds.cpp for an example of how
	to use the new classes.
	* Removed BOOST_FOREACH usage.  This solves a compatability issue
	with older versions of BOOST.

2009-02-20    <tromo@gorgoneion-w>

	* Added rotamer tool to calculate chi-1, chi-2 torsion angles over
	time...
	* Added Elastic Network Model tools (ANM/GNM)
	* Added rmsfit tool to superimpose two structures
	* rmsds tool now reports simple statistics for the matrices it
	constructs
	* Added install target for SCons...
	* Added support for building a shared-library version of LOOS
	

2009-02-17    <tromo@spade.biophysics.rochester.edu>

	* Fixed potential issue with histogram size/bounds for rdf
	tools... 

2009-02-16    <tromo@gorgoneion>

	* Fixed bug in aligner when centering the trajectory and when
	using different alignment and transformation subsets...

2009-02-09    <tromo@spade.biophysics.rochester.edu>

	* Added profile=1 build option for inserting profiling flags
	* Added more sensible error message from the auto-file-type
	divination code in the factory functions.
	* Changed subsetter so that the centering selection is applied to
	the subset rather than the model...it doesn't make much sense to
	center on something that's not in the output...

2009-02-06    <tromo@spade.biophysics.rochester.edu>

	* Added box override/setting to subsetter
	* Fixed problem with DCDWriter not writing out rectangular angles
	for unit cells by default.
	* Added more diagnostics to dcdinfo
	* Fixed bug in several tools that could cause an error when
	using a PSF for the model and applying a selection to it.
	* Added verification of the number of frames in a trajectory with
	trajinfo.
	* Added optional centroid reporting for trajinfo
	* Added improved error-checking when using
	loos::averageStructure().  This catches cases where a trajectory
	header and the physical trajectory have differing number of
	frames.
	* Added generic byte-swapping templated function to utils.hpp
	

2009-02-05    <tromo@spade.biophysics.rochester.edu>

	* Added tool to concatenate atoms together from a trajectory into
	a single PDB (for visualizing distributions of atoms over time)
	* Added ability to give a selection (subset) in frame2pdb
	* Added trajinfo tool to return information about generic
	trajectories
	* Added blurrogram.pl, a PERL program for automatically generating
	"blurrograms" suitable for visualizing in Pymol
	* Changed the svd tool to always write out an average structure
	* Changed the way LOOS parses range lists so it can now take a
	vector of strings representing ranges and parse all of them
	together.  A non-templated parseRangeList() is still retained for
	legacy code.
	* Changed subsetter so that it can now accept a list of arbirary
	ranges of frames to extract or, alternativey, a stride
	(step-size).  Subsetter can now also take multiple input
	trajectories and combine them (a la catdcd).  NOTE: this means the
	command-line syntax has changed...  You specify the output prefix
	FIRST, then the model, followed by the list of input trajectories.
	* Changed the DCD class so it now automatically detects non-native
	endian files and byte-swaps them on input.  Note that the
	DCDWriter will still only write out DCD's in the native format.
	* Fixed bug in rmsd2ref where the default alignment selection had
	a typo...
	* Added AtomicGroup::merge() function to find the union of two
	groups

2009-01-21    <alan@spade.biophysics.rochester.edu>

	* Added translate member function to AtomicGroup for convenience
	* Added recenter-trj tool to center trajectories
	* Changed DCDWriter to explicitly flush the output after every
	frame is written.

2009-01-19    <tromo@spade.biophysics.rochester.edu>

	* Added Atom::isBoundTo() to check whether or not one atom is
	bound to another
	* Fixed severe bug in reading Amber prmtop files that resulted in
	incorrect connectivity information.

2009-01-14    <tromo@spade.biophysics.rochester.edu>

	* Fixed bug in aligner where average structure was not correctly
	computed unless --rmsd was used
	* Added warning in svdcolmap when b's will go negative (and
	clamped them to 0)
	* Added the --terms command-line option back to svd

2009-01-02    <tromo@gorgoneion>

	* Fixed bug in build for MacOS X 10.5 (missing types)
	* Fixed bug in aligner where the PDB that's written out was not
	centered despite giving it the "--center" flag.

2008-12-22    <tromo@spade.biophysics.rochester.edu>

	* Changed the sparse matrix policy to use the GNU provided
	hash_map rather than the tr1::unordered_map if you're using
	gcc-4.0.1.  This is to work around an issue with the
	tr1::unordered_map implementation in gcc-4.0.1.

2008-12-18    <tromo@gorgoneion>

	* Fixed moderately severe bug when reading Amber trajectories by
	using readFrame(i) rather than readFrame().

2008-12-18    <tromo@spade.biophysics.rochester.edu>

	* Changed loos::createSystem() so that it will automatically look
	for a coordinate file if passed an Amber prmtop file.  If found,
	it will load those coordinates in.

2008-12-17    <tromo@spade.biophysics.rochester.edu>

	* Changed PDB output to allow for >= 100000 atoms/residues.  The
	catch is that this is a hack and will exclude altloc/chainid
	info.  However, the output PDBs are readable by pymol...

	* Matrix output now uses a formatting functor so you can adjust
	the output precision, or do whatever you want to with it...

	* Added tool for torsion timeseries (alan)

	* Changed AtomicGroup::splitByMolecule() to automatically sort
	each returned AtomicGroup...this solves a problem when use
	splitByMolecule() and then try to match the molecules with a DCD
	that's being written.
	

	

2008-12-12    <tromo@spade.biophysics.rochester.edu>

	* Fixed bug in AtomicGroup::PrincipalAxes() where coord array was
	deleted incorrectly...

2008-12-09    <tromo@spade.biophysics.rochester.edu>

	* Moved ALMOST everything into loos namespace, save for the
	lexer.
	* Fixed problem with SCons not regenerating lex/yacc output
	properly with the reparse=1 option
	* Removed top-level typdefs for uint/ulong (assuming they're part
	of the default set of typedefs)
	* Changed the SConstruct so that it tests for ulong/uint and
	defines appropriate flags for loos.  This is in case your system
	doesn't define one or the other.

2008-12-08    <tromo@spade.biophysics.rochester.edu>

	* Moved most of the internal classes/routines related to the
	parsing system into the loos::internal namespace.

2008-12-05    <tromo@gorgoneion-w>

	* Moved Matrix classes into loos::Math namespace

2008-12-05    <tromo@gorgoneion.urmc-sh.rochester.edu>

	* Added a new matrix class
	* Changed matrix IO to use the new templated function calls rather
	than the polymorphic writer/reader classes.
	* Removed injection of boost namespace into top-level by LOOS
	* Changed ensemble functions to take a pTraj (pointer to a
	trajectory) rather than a reference to a Trajectory object.
	* Added boost_program_options to the libs that must be linked
	against (and in the custom.py-proto)
	* Changed the svd tool to always write the map out, and the
	default naming scheme has been changed slightly (it will default
	to the base-name of the input trajectory unless you explicitly
	specify a prefix).
	

2008-12-04    <tromo@spade.biophysics.rochester.edu>

	* Changed Tools/aligner to write out the average structure as the
	PDB corresponding to the aligned DCD rather than just taking the
	first frame of the trajectory.

2008-11-25    <tromo@spade.biophysics.rochester.edu>

	* Changed AtomicGroup::splitByMolecule() to short-circuit if the
	group has no bond connectivity and return a vector with the entire
	group as its only member.
	* Changed Tools/reimage-by-molecule to be more generic in what
	types of files it will take.  Since you could now give it a file
	without connectivity, it detects this and warns the user...
	* Added subsetter tool to pull out a subset from a trajectory.

2008-11-21    <tromo@spade.biophysics.rochester.edu>

	* Changed BadConnectivity exception to inherit from runtime_error.
	Now accepts a string to stick into what().
	* Changed CONECT record reading to use fixed field widths
	* Changed PDB read code to keep track of what unknown records have
	been seen, so warnings are only emitted once for each unique
	unknown record.

2008-11-03    <alan@spade.biophysics.rochester.edu>

	* Fixed bug in crossing-waters tool where the entry side of the
	water was never set.

2008-10-31    <tromo@spade.biophysics.rochester.edu>

	* Fixed bug in Atom::clearPropertyBit() that caused it to
	incorrectly toggle other bits (and not always clear the bit it
	meant to).  This primarily affected the aligner tool.

2008-10-27    <tromo@spade.biophysics.rochester.edu>

	* Changed the internal has used in LOOS from SGI's hash_set to
	tr1::unordered_set.  This means that any code that relied on loos
	automatically included ext/hash_set will now need to either switch
	to using the tr1 equivalent, or explicitly include the hash_set
	header...

2008-10-23    <tromo@gorgoneion.urmc-sh.rochester.edu>

	* Added helix_kink tool
	* Fixed problem with PDB output with 10,000 residues or more
	* Fixed problem with automatically using loos namespace.  LOOS
	clients should either use fully qualified names for things in the
	loos namespace, or add a "using namespase loos" statement.
	* Added HeavySolventSelector to get non-hydrogen water atoms
	* Changed tools to use new convenience functions and factory
	functions.

2008-10-21    <tromo@spade.biophysics.rochester.edu>

	* Updated contacts to use any model filetype and any trajectory type.

2008-10-20    <tromo@spade.biophysics.rochester.edu>

	* Fixed MAJOR bug in DCDWriter that caused output periodic box
	sizes be set to (1,1,1).

2008-10-15    <tromo@spade.biophysics.rochester.edu>

	* Added AtomicGroup::clearBonds() to wipe out connectivity in a group.
	* Fixed problem in writing PDBs with bonds to missing atoms.
	Bonds are now deferenced prior to writing.  NOTE that this now
	means the PDB is no longer const when written and it will be sorted...

2008-10-14    <tromo@spade.biophysics.rochester.edu>

	* Fixed bug in width of CONECT record fields
	* Added check in PDB output to not append CONECT records if there
	are atomid's >99999 to prevent field overflow.
	* Added rudimentary support for extracting a Coord<T> from a stream.
	* Fixed bug in DCD trajectories affecting seeking frames
	* Fixed bug in DCD trajectories potentially affecting reading the
	number of frames in a trajectory that comes from NAMD.

2008-09-30    <tromo@spade.biophysics.rochester.edu>

	* Changed AtomicGroup::select() to be a const function
	* Added loos::selectAtoms() to parse a selection string and apply
	it to an AtomicGroup.

2008-09-19    <tromo@spade.biophysics.rochester.edu>

	* Added support for writing out CONECT records for PDBs
	* Fixed bug in Atom::checkProperty() that caused erroneous results

2008-09-08    <tromo@spade.biophysics.rochester.edu>

	* Added autocorrelation function to time-series class (Alan)

	* Added tool to compute probability dbn of radius of gyration (Alan)

	* Changed rmsd2avg tool to rmsd2ref tool since it now supports
	using an external reference structure.

	* Fixed another small bug in iterative alignment that affects
	groups that were not already close to their centroid.

2008-08-11    <tromo@spade.biophysics.rochester.edu>

	* Major reorganization of Trajectory class.  The class now uses a
	template pattern for reading frames in addition to being an
	interface.  This makes it even easier to extend.  See the Docs for
	more details.

	* Added CCPDB class for ConCatenated PDBs.  You can now treat
	these as a Trajectory.

	* Added PDBTraj class for handling non-contiguous PDBs as a
	trajectory.  Provide it with a printf-style format for generating
	frame names and a range of frame numbers to use, and it will allow
	you to access them as a Trajectory.

	* Added TinkerArc class for treating TinkerArc files (concatenated
	XYZ files) as a Trajectory.

	* Fixed problem with namespace collision with Boost in
	Tools/svd.cpp

	* Changed Atom defaults to initialize atomid and resid to 1,
	rather than -1.

2008-08-05    <tromo@spade.biophysics.rochester.edu>

	* Added tool to compute the RMSD between a selection and its
	average structure over the course of a trajectory.

2008-08-04    <tromo@spade.biophysics.rochester.edu>

	= BUGS =
	
	* Fixed problem with LOOS-wide typedefs affecting MacOS 10.5

	* Fixed minor bugin Atom class where setting coordinates using a
	GCoord ref doesn't correctly set the coords-bit,
	i.e. "foo.coords() = c;" will not register that the coords have
	been set.

	* Fixed minor bug in Tools/aligner where the first frame of the
	output DCD was not transformed.

	* Fixed moderate bug in AtomicGroup::splitByMolecule() where the
	PeriodicBox was not propagated beyond the first group split.

	* Fixed moderate bug in Tools/svdcolmap that affected certain
	instances of using atomid maps.

	* Fixed severe bug in loos::iterativeAlignment() where the
	returned vector<XForms> were incorrect.  The passed ensemble of
	AtomicGroups were correctly transformed, but anything that used
	the XForms would be affected to varying degrees.

	= NEW & IMPROVED =
	
	* Added improved self-tests for alignment routines.

	* Added support for log-scaling magnitudes in Tools/svdcolmap.

	* Added a new tool to reimage a DCD by molecule.

	* Added AtomicGroup::apply() to call a functor or function pointer
	on each Atom in an AtomicGroup.

	* Changed dcdwriter so that it no longer requires you to specify
	the number of frames that will be written.  Instead, it will
	automatically update the header with the current number of frames
	and then append the frame to the end of the trajectory.<|MERGE_RESOLUTION|>--- conflicted
+++ resolved
@@ -1,25 +1,19 @@
-<<<<<<< HEAD
 2013-10-18    <alan@membrane.urmc.rochester.edu>
 	* Added new tool membrane_map, which computes the 2D distribution of
 	a variety of physical properties around a membrane protein
+	* Fixed bug in svd tool where basic options (such as -v1) would
+	fail with an options error.
+
+2013-10-17    <tromo@hill.urmc-sh.rochester.edu>
+
+	* Changed Matrix operator[] to only check for out of bounds index
+	when debugging (i.e. -DDEBUG)
 
 2013-10-15    <tromo@hill.urmc-sh.rochester.edu>
 
 	* Added BasicSplitBy option to the options framework.  Use the
 	BasicSplitBy::split() member function to split an AtomicGroup
 	based on a user-specified method.
-=======
-2013-10-18    <tromo@hill.urmc-sh.rochester.edu>
-
-	* Fixed bug in svd tool where basic options (such as -v1) would
-	fail with an options error.
-
-2013-10-17    <tromo@hill.urmc-sh.rochester.edu>
-
-	* Changed Matrix operator[] to only check for out of bounds index
-	when debugging (i.e. -DDEBUG)
->>>>>>> 4dad1621
-
 2013-10-11    <tromo@hill.urmc-sh.rochester.edu>
 
 	* Added Math::eigenDecomp() that calculates the eigenpairs for
