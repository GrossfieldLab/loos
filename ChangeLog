<<<<<<< HEAD
2016-10-13    <alan@membrane>

	* Added option to native_contacts to supply a reference structure
=======
2016-10-28    <tromo@hill.urmc-sh.rochester.edu>

	* Added MultiTrajectory class: a Trajectory that can contain other
	Trajectory objects.  Each sub-trajectory can have its own skip and
	stride.
	* Added MultiTrajOptions for handling multi-trajectories on the command
	line.  This must be the last option included.
	* Changed Trajectory to be copyable.  Now saves iterator state internally.
	* Added Trajectory::filename()
	* Removed StreamWrapper from Trajectory.  StreamWrapper will likely go away
	in a future release.
	* Changed the frame range parser to use BOOST::Spirit.  This includes support
	for using an empty range end to specify the end of a file, e.g. 10:2: means
	take every other frame, starting at frame 10, until the end of the file.
	* Changed subsetter and svd to use the new MultiTrajectory
	* Added multi-rmsds tool to compute a pair-wise RMSD matrix for an arbitrary
	number of trajectories.
>>>>>>> 34fb1614

2016-10-05    <tromo@hill>

	* Added --reimage=zealous to subsetter
	* Added proper support for atom inequality in PyLOOS (uses metadata only)

2016-09-13    <tromo@hill>

	* Added --verify option to trajinfo to suppress frame count verification when using
	the brief output.

2016-09-08    <tromo@hill>

	* Fixed bug affecting water density tools and the radius filter.  Too few waters
	were actually being selected.

2016-09-02    <tromo@hill>

	* Changed DCD to handle trajectories with 0 frame count in the header (no longer
	  requires running fixdcd first)

2016-08-26    <tromo@hill>

	* Added option to remove bonds with model-select
	* Changed dibmops to use 0 for avg in bins with no data rather than -1

2016-08-17    <tromo@hill>

	* Added support for using ranges of frames and skip in rdf, atomic-rdf, and xy_rdf
	* Fixed bug in water-autocorrel

2016-08-03    <tromo@hill>

	* Fixed bug in effsize.pl affecting some Unix distros
	* Fixed bug affecting python alignment results (when converting the vector of xforms to
	a Python list).
	* Fixed bug in rmsd_to_average.py causing it to break at the end when showing overall average

2016-07-21    <alan@membrane>
	
	* Added new tool lipid_survival to compute lifetime of lipids at surface 
	  of protein

2016-07-11    <alan@membrane>

	* Added periodicity support to native_contacts
	* Fixed (tromo) bug in doxygen handling that cause docs to be rebuilt excessively

2016-07-08    <tromo@hill>

	* Released loos-2.3.2
	* Added support for unpacking prebuilt docs tarball

2016-07-01    <tromo@hill>

	* Added support for manually setting molecule name to segid mapping in gmxdump2pdb tool

2016-06-28    <tromo@hill>

	* Changed documentation so it will be automatically built in github clones
	* Fixed bug in amber parmtop reader that affected Ubuntu 16
	* Added functions in utils_structural.cpp to PyLOOS

2016-06-24  Tod Romo  <tromo@hill>

	* Fixed bug in density-dist that prevented the number calculation from working

2016-06-22  Tod Romo  <tromo@hill>

	* Fixed bug in PyLOOS that made XTCWriter unavailable

2016-06-15  Tod Romo  <tromo@hill>

	* Fixed bug in aligner where xyonly was ignored if using a reference structure to align to
	* Fixed bug in membrane_map where specifying a reference structure would not actually align with it

2016-06-13  Tod Romo  <tromo@hill>

	* Added verap tool for quick vertical area profiles

2016-06-07  Tod Romo  <tromo@hill>

	* Changed how LOOS is organized (slightly).  The core library code 
	now resides in the "src" directory.  The built shared library is
	still stored at the top-level LOOS directory.

2016-06-03  Tod Romo  <tromo@hill>

	* Added HSD, HSE, and HSP to recognized residues for backbone selector
	
2016-06-03  Alan Grossfield <alan@membrane.urmc.rochester.edu>

	* Added new tool cylindrical-thickness

2016-06-02  Alan Grossfield <alan@membrane.urmc.rochester.edu>

	* Fixed bug in cylindrical-density -- accidentally left options
	  hardwired.

2016-04-19  Alan Grossfield <alan@membrane.urmc.rochester.edu>
	
	* Added ability to write GRO files.  Added Gromacs class to pyloos

2016-04-15  Tod Romo  <tromo@Gorgoneion.local>

	* Fixed bug in fullhelp for serialize-selection and default output
	when using pdbout

2016-03-24    <tromo@hill.urmc-sh.rochester.edu>

	* Added --positive and --negative flags to enmovie controlling which direction
	motion is depicted

2016-03-11    <alan_grossfield@.urmc.rochester.edu>

	* Added new tool inside_helices.py to Packages/PyLOOS

2016-01-11    <tromo@hill>
	* Released loos-2.3.1

2016-01-08    <tromo@hill.urmc-sh.rochester.edu>

	* Fixed bug in center-molecule affecting --center_xy

2016-01-07    <tromo@hill.urmc-sh.rochester.edu>

	* Fixed bug in membrane_map causing alignments to be incorrect (affected height calculation)

2015-11-20    <tromo@hill.urmc-sh.rochester.edu>

	* Released loos-2.3.0

2015-11-11    <alan@membrane.urmc.rochester.edu>

	* Added lipid_lifetime.py tool to the Voronoi package

2015-10-23    <tromo@hill.urmc-sh.rochester.edu>

	* Fixed bug affecting reading Charmm CRD files

2015-10-12    <tromo@hill.urmc-sh.rochester.edu>

	* Reorganized superposition and iterative alignment code into
	alignment module.  AtomicGroup methods call these functions now.
	* Reorganized pyloos iterative alignment routines:
	iterativeAlignment() will align anything that iterates over
	AtomicGroups (e.g. pyloos.Trajectory()), while
	iterativeAlignTrajectory() is a front-end to the standard LOOS functions.
	* Added new tool cylindrical-density.py to PyLOOS package (Alan)

2015-09-30    <tromo@hill.urmc-sh.rochester.edu>

	* Change RMSD to optionally use multiple threads
	* Added boost threads as a build requirement

2015-09-28    <tromo@hill.urmc-sh.rochester.edu>

	* Changed AtomicGroup::superposition() to use the faster dgesvj().
	Note: this is an iterative method that may not converge.  In
	practice, the residual will be small if it does not.  LOOS will
	print out a warning in such cases.  If you find many warnings
	being issued, contact the LOOS developers.
	* Changed the rmsds tool to use a much faster algorithm (up to an
	order of magnitude faster).  There is no option to disable caching
	now--if the cached subsets do not fit in memory, you will want to
	subsample the trajectories.

2015-09-14    <tromo@hill.urmc-sh.rochester.edu>

	* Changed pyloos organization
	* Added numpy support in PyLOOS
	* Added ensembles and SVD support in PyLOOS

2015-08-27    <tromo@hill.urmc-sh.rochester.edu>

	* Added k-means clustering PyLOOS program (cluster-structures.py)
	* Added AtomicGroup::getCoords() and AtomicGroup::setCoords() for numpy

	
2015-07-23    <tromo@hill.urmc-sh.rochester.edu>

	* Changed trajinfo to handle read errors and only use first set of valid frames
	* Changed trajinfo to ALWAYS scan trajectory frames
	* Added [PYLOOS] iterativeAlignment functions that will return a
	Python tuple (list of transforms, final rmsd, # of iterations)
	* Deprecated [PYLOOS] iterativeAlignmentPy() functions
	* Changed [PYLOOS] AtomicGroup::splitByMolecule() to return a
	Python list of AtomicGroups rather than an AtomicGroupVector
	* Changed [PYLOOS] AtomicGroup::splitByUniqueSegid() to return a
	Python list of AtomicGroups rather than an AtomicGroupVector
	* Changed [PYLOOS] AtomicGroup::splitByResidue() to return a
	Python list of AtomicGroups rather than an AtomicGroupVector


2015-07-21    <alan_grossfield@urmc.rochester.edu>
	* Fixed bug in handling of extended format charmm coordinates, including
	  actually parsing the "EXT" flag

2015-06-30    <tromo@hill.urmc-sh.rochester.edu>

	* Fixed bug in xy_rdf where --sel1-spans, --sel2-spans, and --reselect were ignored
	

2015-06-22    <tromo@hill.urmc-sh.rochester.edu>

	* Added IndexSelector to pick atoms based on their index within the model
	file (not the same as atom id)
	* Added "index" keyword to selection language
	* Changed integers in selection language to long ints (to avoid overflow problems)

2015-05-28    <tromo@hill.urmc-sh.rochester.edu>

	* Fixed handling of DEBUG in setup scripts
	* Changed order_params tool to support ranges for what frames to use

2015-04-22    <tromo@membrane.urmc.rochester.edu>

	* Released 2.2.5

	
2015-04-10    <tromo@hill.urmc-sh.rochester.edu>

	* Fixed bug in operator overloadings for GCoords in PyLOOS
	* Changed options and behavior of porcupine and enmovie.  See their
	fullhelp for more information.
	* Changed default selection for ENM tools to alpha-carbons rather than all.
	* Changed default selection for SVD to alpha-carbons
	* Added -S as a spring function option shortcut for ENM tools
	
2015-03-30    <tromo@hill.urmc-sh.rochester.edu>

	* Added ".netcdf" as a recognized file suffix for Amber NetCDF
	Trajectories.
	* Fixed help and fullhelp in subsetter

2015-03-02    <tromo@hill.urmc-sh.rochester.edu>

	* Added --sort option to merge-traj
	* Changed the default sort regex for subsetter and merge-traj to 
	sort on the *LAST* number in the filename

2015-02-25    <tromo@hill.urmc-sh.rochester.edu>

	* Fixed bug in fcontacts resulting in NaN's in output if there
	are no target atoms near the probe.
	* Added NAMD tag (optional) to PSF files created by gmxdump2pdb 

2015-02-19    <tromo@hill.urmc-sh.rochester.edu>

	* Fixed bug in merge-traj that required downsampled dcd filename to operate
	* Added support for sorting trajectory files numerically (as subsetter does)

2015-02-13    <alan@membrane.urmc.rochester.edu>

	* Added new option --ref-structure to membrane_map, to facilitate combining
	  results from multiple trajectories

2015-02-06    <tromo@hill.urmc-sh.rochester.edu
	* released 2.2.4
	
2015-01-27    <tromo@hill.urmc-sh.rochester.edu>

	* Fixed reading of Amber prmtop files that use mixed case for
	format specs
	* Fixed handling of non-netCDF Amber files when built with NetCDF support

2015-01-26    <tromo@hill.urmc-sh.rochester.edu>

	* Released 2.2.3

2015-01-23    <tromo@hill.urmc-sh.rochester.edu>

	* Fixed bugs affecting functins in atoms, coords, and matrix44 that return
		a ref in PyLOOS.  These are now const refs and should no longer be wrapped
		by swig (instead, the value will be returned)
	* Added improved error handling in the build system
	
2015-01-17    <tromo@hill.urmc-sh.rochester.edu>

	* Released 2.2.2

2015-01-16  Tod Romo  <tromo@Gorgoneion>

	* Fixed bug in reading amber parmtop files
	* Fixed bug when building with latest MacOS and XCode

2015-01-13    <tromo@hill.urmc-sh.rochester.edu>

	* Released loos 2.2.1

2015-01-12    <tromo@hill.urmc-sh.rochester.edu>

	* Changed mops and dibmops to split using connectivity (if available)
	or force splitting by residue (--residue=1)

2015-01-09    <tromo@hill.urmc-sh.rochester.edu>

	* Changed the build system
	* Changed mops to optionally write out a time-series of molecular order parameters

2015-01-07    <tromo@hill.urmc-sh.rochester.edu>

	* Removed dcd_utils.cpp and gridify()

2015-01-06    <alan@membrane.urmc.rochester.edu>

	* Added --upper-only and --lower-only options to membrane_map to
	easily allow the user to specify one leaflet to look at

2014-12-24    <tromo@hill.urmc-sh.rochester.edu>

	* Released loos 2.2.0

2014-12-22    <tromo@hill.urmc-sh.rochester.edu>

	* Fixed bug in smooth-traj where a half-window's worth of frames
	at the end of the trajectory would be excluded.
	* Added --clip flag to smooth-traj to control whether output
	trajectory has clipped ends, or is the same size as the input
	trajectory. 
	

2014-12-18    <tromo@hill.urmc-sh.rochester.edu>

	* Added AtomicGroup::contactWith() which returns true or false if 
	two groups have a pair of atoms within a threshold distance

2014-12-16    <tromo@hill.urmc-sh.rochester.edu>

	* Changed aligner, smooth-traj, reimage-by-molecule, and
	serialize-selection to allow selecting the output trajectory
	format.

2014-12-10    <alan@membrane.urmc.rochester.edu>

	* Added solvate.py to OptimalMembraneGenerator, to build 
	protein in water systems without lipids
	* Added model-meta-stats to give on overview of metadata in a model

2014-12-09    <tromo@hill.urmc-sh.rochester.edu>

	* Fixed bug in aligner that caused incorrect output when using subset of
	the trajectory (i.e. giving a stride, a skip, or some ranges on the
	command line)
	* Changed entire exception framework.  Almost all exceptions thrown
	by LOOS now derive from LOOSError.  Most exceptions are now global
	as well.
	* Changed how Swig interface is generated (from the LOOS header
	files directly)
	* Removed char* based constructors in favor of const string&
	* Added filename tracking within I/O classes for better error messages
	* Changed DCD::readHeader() to be private
	* Changed selectAtoms() to ONLY throw in the event of an error in parsing
	the selection string.  If no atoms are selected, then an empty AtomicGroup
	is returned.
	* Changed AtomicGroup::groupFromID() so that missing atoms are ignored
	rather than cause an exception to be thrown


2014-11-20    <tromo@hill.urmc-sh.rochester.edu>

	* Deprecated gridify() in dcd_utils.cpp

2014-10-21    <tromo@hill.urmc-sh.rochester.edu>

	* Changed PDB reader so missing fields (to the right of
	coordinates) will be tolerated and default values used.
	See new functions to test for presence of missing data.
	A one-time warning will be printed if missing fields are
	found.

2014-10-15    <alan@membrane.urmc.rochester.edu>

	* Add OptimalMembraneGenerator to Packages

2014-08-26    <tromo@hill.urmc-sh.rochester.edu>

	* Changed BackboneSelector to now include backbone hydrogens

2014-08-22    <tromo@hill.urmc-sh.rochester.edu>

	* Changed BackboneSelector to select backbone atoms for protein
	and nucleic acids.  Will only work for known residue names and
	atom names (see Selector.cpp for the list)
	* Changed backbone keyword action to be a wrapper around the
	BackboneSelector 

2014-08-17    <tromo@hill.urmc-sh.rochester.edu>

	* Added backbone keyword to selection language (selects protein backbone)

2014-08-11  Tod Romo  <tromo@gorgoneion>

	* Changed DCDWriter::framesWritten() to return an unsigned int
	* Added TrajectoryWriter base class to provide a simple interface
	to writing trajectories
	* Added XTCWriter class for writing GROMACS XTC files (single
	precision only...based heavily on the xdrfile library provided by
	GROMACS)
	* Changed DCDWriter to derive from TrajectoryWriter
	* Added createOutputTrajectory() factory function to determine
	output trajectory format and return a pTrajectoryWriter (boost
	shared pointer to a TrajectoryWriter object).
	* Added a static class function to all trajectories and systems
	(e.g. pPDB PDB::create(const string &fname)).
	* Changed how all of the createXXXX() factory functions work...
	They use a table binding filename extension to the appropriate
	object create() function.
	* Added Trajectory::description() to return a string describing
	the trajectory format.
	* Changed trajinfo to report the trajectory file's format
	* Changed subsetter and mergetraj to use TrajectoryWriter.
	* Added splitFilename() utility function to break a filename into
	the basename and a dotted suffix.
	* Added OutputTrajectoryOptions class.

2014-07-31    <alan@membrane.urmc.rochster.edu>
    * Added support for periodic boxes in Tinker XYZ and arc files

	
2014-07-30    <tromo@hill.urmc-sh.rochester.edu>

	* Added support for getting the step and time for the currently
	read XTC frame.
	* Added support for calculating the timestep (time per step) from
	an XTC trajectory

2014-07-18    <tromo@hill.urmc-sh.rochester.edu>

	* Released 2.1.3

2014-07-17    <tromo@hill.urmc-sh.rochester.edu>

	* Fixed bug in rebond that created bonds from subset atoms to themselves

2014-07-16    <tromo@hill.urmc-sh.rochester.edu>

	* Changed chist tool to operate in either cumulative or windowed
	mode... 

2014-06-18    <alan@membrane.urmc.rochester.edu>
	* in merge-traj, added support for separate selections to recenter
	in xy and z

	
2014-06-16    <tromo@hill.urmc-sh.rochester.edu>

	* Removed center-model (this had been deprecated back in 2011)

2014-06-11    <tromo@hill.urmc-sh.rochester.edu>

	* Fixed bug in rmsds when using 2 trajectories causing progress
	updates to have absurdly long run-time estimates

2014-06-05    <tromo@hill.urmc-sh.rochester.edu>

	* Added note about testing with Manjaro and Slackware

2014-06-03    <tromo@hill.urmc-sh.rochester.edu>

	* Fixed bug in in TRR/XDR affecting double precision data (found by Pin-Kuang Lai)

2014-06-02    <alan@membrane.urmc.rochester.edu>
	* Added number density option to density-dist

2014-05-06    <alan@membrane.urmc.rochester.edu>
	* Added new package Voronoi.  Requires numpy and scipy in addition
	to LOOS.
2014-04-18    <tromo@hill.urmc-sh.rochester.edu>

	* Added "core" water filter for DensityTools.  An alternative
	method for finding the protein axis.  See protein_tilt.py or the
	Doxygen docs for WaterFilterCore for more details.

2014-04-14    <tromo@hill.urmc-sh.rochester.edu>

	* Fixed build issue when specifying ATLAS_LIBS

2014-04-10    <tromo@hill.urmc-sh.rochester.edu>

	* Added --threshold=f to interdist that will segment the output
	based on the given cutoff/threshold

2014-03-13    <tromo@hill.urmc-sh.rochester.edu>

	* Fixed help info for dcdinfo 
	* Added cumulative histogram tool (chist) in Convergence package
	* Changed XForm::rotate(const GCoord&, const greal)
	to throw an invalid_argument exception if the
	rotation axis does not have some minimal length. 
	
2014-03-06    <tromo@hill.urmc-sh.rochester.edu>

	* Fixed bad HTML tag in dox

2014-03-05    <tromo@hill.urmc-sh.rochester.edu>

	* Fixed crash in phasepdb caused by default chunk size setting

2014-02-25    <tromo@hill.urmc-sh.rochester.edu>

	* Added mops and dibmops for molecular order parameters and
	distance-based molecular order parameters respectively

2014-02-14    <tromo@hill.urmc-sh.rochester.edu>

	* Released version 2.1.2

2014-02-13    <tromo@hill.urmc-sh.rochester.edu>

	* Fixed bug where PyTraj was not installed
	* Fixed bug affecting AmberTraj::updateGroupCoords() [mdcrd files] 
	resulting in a segfault.

2014-02-07    <alan@membrane.urmc.rochester.edu>

	* Added new feature to xy_rdf (--reselect) to handle the case where 
	  molecules move back and forth between leaflets

2014-01-31    <tromo@hill.urmc-sh.rochester.edu>

	* Released version 2.1.1

2014-01-29    <tromo@hill.urmc-sh.rochester.edu>

	* Added support for OpenSUSE 13 and Fedora 20
	
2014-01-23    <tromo@hill.urmc-sh.rochester.edu>

	* Fixed bug in drifter that prevented it from running
	* Fixed bug in parseStringAs<> that can affect shortened fields
	at the end of a line causing it to return a default value.

2014-01-21    <alan@membrane.urmc.rochester.edu>

	* Fixed a bug in protein_tilt.py, where the average vector wasn't reset 
	upon successive frames in the trajectory.
	* Fixed bug in rmsds tool where the average RMSD reported
	was incorrect (sligthly under when using one trajectory,
	with large error when using two trajectories) [Tod]

2014-01-10  Tod Romo  <tromo@gorgoneion>

	* Changed [PyLOOS] GCoord, AtomicGroup, TimeSeries, and Matrix44
	to be iterable
	* Added [PyLOOS] PyTraj and PyAlignedTraj for Python iteration through a
	Trajectory

2014-01-08  Alan Grossfield <alan@membrane.urmc.rochester.edu>

    * Added new tool packing_score, to quantify the packing between 
	  to selections over the course of a trajectory

2013-11-04  Tod Romo  <tromo@ubuntu-mac-12>

	* Added MacOS 10.9 (Mavericks) compatibility
	* Added support for writing truncated SVD in big-svd
	* Changed rmsds to optionally cache the trajectory for improved
	performance
	* Changed build system (refactoring and various improvements, see
	INSTALL or Doxygen docs for more information)
	* Deprecated tests build target

2013-10-18    <alan@membrane.urmc.rochester.edu>
	* Added new tool membrane_map, which computes the 2D distribution of
	a variety of physical properties around a membrane protein
	* Fixed bug in svd tool where basic options (such as -v1) would
	fail with an options error.

2013-10-17    <tromo@hill.urmc-sh.rochester.edu>

	* Changed Matrix operator[] to only check for out of bounds index
	when debugging (i.e. -DDEBUG)

2013-10-15    <tromo@hill.urmc-sh.rochester.edu>

	* Added BasicSplitBy option to the options framework.  Use the
	BasicSplitBy::split() member function to split an AtomicGroup
	based on a user-specified method.
2013-10-11    <tromo@hill.urmc-sh.rochester.edu>

	* Added Math::eigenDecomp() that calculates the eigenpairs for
	the passed DoubleMatrix (using DSYEV).
	* Added gnm-traj and anmo-traj tools for analyzing trajectories
	using elastic network models.

2013-10-08    <tromo@hill.urmc-sh.rochester.edu>

	* Changed how atomid's are handled in LOOS.  Previously in LOOS,
	atomid's had special meaning.  Not only should they be unique, but
	they also identify which "slot" in a trajectory frame that a
	specific atom was located.  This meant that if a model's atomid's
	didn't begin at 1 were not contiguous, then bad things could
	happen.  Now, LOOS assigns and atom "index" to every atom as it is
	being read in by the appropriate model format class (e.g. PDB,
	Amber, etc).  This index tells LOOS which slot to use with a
	trajectory, rather than the atomid.  In general, this should just
	work.  For more information, see the Doxygen documentation for
	Trajectory or the LOOS FAQ.
	* Changed all Trajectory-derived updateGroupCoords() to honor the
	atom index information.  This affects primarily the PDB-based
	trajectory classes which used to ignore atom metadata if the
	passed AtomicGroup was the same size as the trajectory frame.
	* Changed updateGroupCoords() to use NVI idiom.  Now calls
	updateGroupCoordsImpl() in the derived classes.

2013-10-01    <tromo@hill.urmc-sh.rochester.edu>

	* Added smooth-traj tool for smoothing trajectories

2013-09-13  Tod Romo  <tromo@Gorgoneion.local>

	* Released 2.0.6

2013-08-26    <tromo@hill.urmc-sh.rochester.edu>

	* Changed default exponential spring constant to -0.5

2013-08-22    <alan_grossfield@membrane.urmc.rochester.edu>
    * Added new flag to rdf to allow the two selections to be split using
	  different methods.

2013-08-20    <tromo@hill.urmc-sh.rochester.edu>

	* Fixed bug with XTC trajectories when the system contains too
	few atoms (<= 9).  Gromacs does not compress the coordinates, but
	LOOS expected all system sizes to have compression.
	* Changed transition_contacts to add a --smoothed-transition
	option to use a tanh() function to effectively smooth the contacts
	matrix when a contact is near the cutoff.  This is now the default
	behavior.  (Nick)

2013-08-15    <tromo@hill.urmc-sh.rochester.edu>

	* Changed installation to now include python scripts if pyloos is
	being built.
	* Added .nc and .crd as Amber trajectory extensions.  Note that
	.crd for a structure is still interpreted as a CHARMM coordinate
	file.

2013-08-12    <tromo@hill.urmc-sh.rochester.edu>

	* Fixed bug in serialize-selection where the output molecules were
	interleaved rather than each chunk of T-frames consisting of a
	single molecule (e.g. it would have been mol 1, mol 2, mol 1, mol
	2 instead of mol 1, mol 1, mol 2, mol 2)
	* Added --fullhelp output to phase-pdb
	* Fixed bug in phase-pdb where a duplicate (and incorrect) set of
	bonds could be added when using --chunk and --rows options

2013-08-01    <alan_grossfield@membrane.urmc.rochester.edu>

    * Added a new tool to Packages/PyLOOS: protein_tilt.py computes the time
	  series of the tilt angle for a transmembrane protein by averaging the 
	  tilt vectors of individual selects (e.g. individual helices)

2013-07-26    <tromo@hill.urmc-sh.rochester.edu>

	* Fixed hierarchy so that it now catches bad input and generates a
	useful error message rather than segfaulting...
	* Fixed multiple tools to more gracefully handle problems when
	opening files.

2013-07-23    <tromo@hill.urmc-sh.rochester.edu>

	* Changed coverlap tool to internally use double-precision for
	eigenpair matrices.  This resolves a fringe-case where coverlap
	would fail with a conversion error when using eigenpairs from the
	ENM suite.

2013-07-23  Tod Romo  <tromo@Gorgoneion.local>

	* Fixed gmxdump2pdb.pl so that it can handle cases where there are
	more topology segments than molecular segments (as can happen with
	bilayer systems)

2013-07-19    <tromo@hill.urmc-sh.rochester.edu>

	* Added link to tutorial on LOOS in documentation

2013-07-03    <alan@membrane.urmc.rochester.edu>

	* Added change to cross-dist.  Disambiguate sign of PCA vectors
	  by checking against end-to-end vector.  Code (and idea) courtesy of 
	  Jerome Henin.

	* Fixed bug in setup.csh (user package directory was mispelled).

2013-07-01    <tromo@hill.urmc-sh.rochester.edu>

	* Fixed gmxdump2pdb.pl to NOT use hybrid-36 encoding for the
	PSF file.

2013-06-25    <tromo@hill.urmc-sh.rochester.edu>

	* Fixed potential bug in DCD reader nstep was used internally in
	place of nfile.
	* Fixed bug when instantiating DCD files with nfile==0 so it
	doesn't immediately throw an error.
	* Added fixdcd tool to update a DCD header (in-place) with the
	correct # of frames.

2013-06-19    <tromo@hill.urmc-sh.rochester.edu>

	* Released 2.0.5


2013-06-18    <tromo@hill.urmc-sh.rochester.edu>

	* Changed rmsd2ref so that it no longer caches trajectory frames

2013-05-29    <tromo@hill.urmc-sh.rochester.edu>

	* Added --xyonly option to aligner so that alignment (rotations)
	only occur in the x,y plane.  Note that all systems are translated
	so their centroids are coincident, so there may be a
	Z-translation.
	* Changed AtomicGroup::superposition() to not throw if the
	alignment matrix is singular.  Instead, aligner will warn if too few
	atoms are selected instead.
	* Changed setup scripts to prepend paths rather than append
	* Added transition_contacts tool from N. Leioatts

2013-05-22  Tod Romo  <tromo@Gorgoneion.local>

	* Changed renum-pdb so that connectivity is preserved

2013-05-17  Tod Romo  <tromo@gorgoneion>

	* Changed timeAsString() to accept an optional precision parameter
	for the seconds field.

2013-05-07    <alan@membrane.urmc.rochester.edu>
	* Updated native_contacts tool.  Fixed an off-by-one bug that
	caused the last residue in the selection to be handled wrong. Switched
	to using the standard program options, so now the selection defaults to 
	name == "CA", and is prefixed by --sel.  Added new option to output the 
	timeseries of individual contacts to a separate file.  Added new option to 
	exclude the backbone atoms.

2013-05-01    <tromo@hill.urmc-sh.rochester.edu>

	* Added serialize-selection tool.  Given a trajectory with T
	frames and a selection consisting of N molecules (by connectivity
	of segid), this tool will create a new trajectory that consists of
	only one molecule but is N*T frames long.  Each chunk of T-frames
	consists of one of the molecules.

	
2013-04-25    <tromo@hill.urmc-sh.rochester.edu>

	* Changed how some versions of averageStructure() and
	iterativeAlignment() work.  The versions that take an AtomicGroup
	and a pTraj as arguments no longer cache the trajectory in
	memory.  Instead, they will read through the trajectory as
	necessary, only operating on a frame at a time.  In the case of
	aligning, this may involve multiple reads through the trajectory.

2013-04-18    <tromo@hill.urmc-sh.rochester.edu>

	* Fixed bug in gmxdump2pdb.pl that affected systems with 100,000
	atoms or more.

2013-04-14  Tod Romo  <tromo@Gorgoneion.local>

	* Added fcontacts tool that should, in most cases, supercede the
	contact-time tool.  It calculates the contacts made
	between a probe and a set of target selections as a fraction of
	all contacts with the probe.
	* Added LOOS exceptions to PyLOOS
	* Fixed selectAtoms() in PyLOOS to throw LOOS exceptions (i.e. it
	will no longer crash python)

2013-04-12 <tromo@hill.urmc-sh.rochester.edu>
	
	* Added HBondDetector class: given a triple of atoms, will
	efficiently apply angle and distance criteria (Alan)
	* Changed StreamWrapper to use an istream internally rather than
	iostream.
	* Changed Trajectory (& derived classes) to take an istream in
	constructor rather than an ifstream
	* Changed all structure classes (i.e. pdb, amber, tinkerxyz, etc)
	to take an istream in the constructor rather than an ifstream
	* Changed XDR class, refactoring it into XDRReader (which takes an
	istream) and XDRWriter (which takes an ostream)

2013-04-03 <tromo@hill.urmc-sh.rochester.edu>
	* Released 2.0.4

2013-04-01    <tromo@hill.urmc-sh.rochester.edu>

	* Changed build procedure(s).  To build pyloos, use "scons
	pyloos=1".  PyLOOS can now be installed with "scons pyloos=1
	install".  Only PyLOOS can be built by using "scons pyloos_only".

2013-03-28    <tromo@hill.urmc-sh.rochester.edu>

	* Changed PSF reader to NOT try to use hybrid-36 encoding.  This
	affected large systems that should have been readable but
	weren't.
	* Added --bonds option to frame2pdb and convert2pdb that controls
	whether CONECT records are written.

2013-03-27    <tromo@hill.urmc-sh.rochester.edu>

	* Fixed performance issue with writing PDB files containing bonds
	and lots of atoms

2013-03-22    <tromo@hill.urmc-sh.rochester.edu>

	* Added --assign option to ramachandran for printing out a rough
	secondary structure assignment

2013-03-21    <tromo@hill.urmc-sh.rochester.edu>

	* Fixed error in fullhelp for subsetter tool (cannot use multiple
	--range options, must use a  comma-separated list instead)

2013-03-14  Tod Romo  <tromo@Gorgoneion.local>

	* Fixed bug in OptionsFramework with MacOS and Boost 1.52+.

2013-03-12    <tromo@hill.urmc-sh.rochester.edu>

	* Added a --brief option to area_per_lipid
	* Fixed bug in area_per_lipid where the --skip option was ignored
	when generating the area timeseries

2013-02-16  Tod Romo  <tromo@isteno>
	* Added "chainid" keyword to selection language
	* Fixed issues associated with regenerating the parser (bison/flex version problems)
	* Added support for python in MacOS
	
2013-02-07  Tod Romo  <tromo@gorgoneion>

	* Fixed build issue with MacOS 10.8 and BOOST 1.53.0 involving
	MatrixStorage.hpp

2013-02-01    <tromo@spade.biophysics.rochester.edu>

	* Released 2.0.3

2013-01-30    <tromo@spade.biophysics.rochester.edu>

	* Added Simplex::maximumIterations() for returning the max [Dejun]
	* Added Simplex::numberOfIterations() to return internal count of
	function evaluations. [Dejun]
	* Fixed incomplete help messages
	* Changed ramachandran to not use tabs in output
	* Fixed warnings in builds under Fedora
	* Fixed bug in AtomicGroup::AtomicGroup(const int n) found by
	H. Elgabarty.

2012-12-14    <tromo@spade.biophysics.rochester.edu>

	* Fixed errors in help messages
	* Fixed build for OpenSUSE and Ubuntu 8.04 LTS
	* Added support for NetCDF formatted Amber Trajectories
	* Fixed bug in PSF reader when reading a file that came from windows
	* Changed gridgauss to permit more control over the smoothing kernel
	* Added gridautoscale to normalize grid densities such that bulk
	water is 1.0 (for membrane systems only)

2012-10-24    <tromo@spade.biophysics.rochester.edu>

	* Changed water-hist to now include the water-filter bounds when
	calculating the grid size.
	* Fixed errors in fullhelp for water-hist

2012-09-06    <tromo@spade.biophysics.rochester.edu>

	* Added LineReader base class for reading lines from a file.  Handles
	removal of comments and tracking of line numbers for error
	messages.  Derive from this class to alter behavior
	(e.g. comments)
	* Changed Amber prmtop reader to use the LineReader class
	* Changed readVector<T>() to also use a LineReader object (either
	passed or internally if using the old interface).  Can now also
	take a string that gives the name of the file to read from.
	* Added AtomicGroup::atomOrderMapFrom() to map the order of atoms
	in one group into another.  This is for "edge" cases such as when
	psfgen reorders the atoms within a residue.  Note that the groups
	must match in that they must have the same number of atoms with
	the same names, and the residues must be in the same sequence.
	The search for matching atoms *only* occurs within a residue.
	* Added AtomicGroup::copyMappedCoordinatesFrom().  This will find
	the mapping of atoms from the other group into the current one and
	use it to copy the other group's coordinates over.  Note that if
	the atoms are already in the same order, then
	AtomicGroup::copyCoordinatesFrom() will be faster.

2012-08-31    <tromo@spade.biophysics.rochester.edu>

	* Deprecated UniqueStrings class
	* Changed AtomicGroup::splitByUniqueSegid() so that the
	AtomicGroup's returned are in the order the segids appear in the
	source AtomicGroup
	* Changed Amber prmtop reader so the format lines used for data is
	no longer hard-coded, but read from the prmtop file itself.  Only
	simple formats are supported.
	* Fixed silly bug in CHARMM crd reader where the segid wasn't set (Alan)

2012-08-30    <tromo@spade.biophysics.rochester.edu>

	* Added better error messages for parse errors in Amber prmtop
	files.
	* Added Amber::title() to return the title string contained within
	an Amber prmtop file
	* Added support for AMOEBA variant of Amber prmtop files (this
	includes supporting varying numbers of pointers)


2012-08-21    <tromo@spade.biophysics.rochester.edu>

	* RELEASED version 2.0.2

2012-08-08    <tromo@spade.biophysics.rochester.edu>

	* Fixed bug in PDB reader where bonds (via CONECT records) were
	not explicitly made symmetrical.
	* Fixed a side-effect in the PDB writer where the underlying PDB
	would be sorted after writing.
	* Changed PDB writer to only write out a-directional bonds.  The
	symmetrical bonds are not written (i.e. A->B will be written into
	a CONECT record, but not B->A)
	* Changed model-select to now require the '--selection' or '-s'
	option to specify a subset selection.  Added '--splitby mode'
	where mode is one of residue, segid, molecule, or name.  This
	causes the subset to be split with the appropriate method and each
	group is then written out.  This is useful for diagnosing
	splitting and connectivity issues.

2012-08-06   <tromo@spade.biophysics.rochester.edu>

	* RELEASED version 2.0.1

2012-08-01  Tod Romo  <tromo@Gorgoneion.local>

	* Changed MacOS build to use the Accelerate framework rather than
	vecLib directly (which is now deprecated under 10.8)

2012-07-31    <tromo@spade.biophysics.rochester.edu>

	* Added gmxdump2pdb.pl, a PERL program to take the output of
	gmxdump and create a PDB (and a minimal PSF) representing the
	system and its connectivity.

	* Fixed normalization bug in the "Cum" column of xy_rdf (Alan)

2012-07-18    <tromo@spade.biophysics.rochester.edu>

	* Changed how Atom::bondsbit is handled.  If a file is read that
	has connectivity (or should have connectivity), then all atoms in
	the group will have the bondsbit set.  Atoms that do not have
	anything bound to them will have valid connectivity and
	Atom::getBonds() will return an empty vector<int>.

2012-07-10    <tromo@spade.biophysics.rochester.edu>

	* Removed the --center option in aligner (it's not needed and can
	cause an unintended translation in the output)

2012-06-15    <tromo@spade.biophysics.rochester.edu>

	* Fixed bug in water-inside (and also water-hist) affecting the
	radius filter and causing a segfault.

2012-05-25    <tromo@spade.biophysics.rochester.edu>

	* Added tool for tracking intra- and inter-molecular hydrogen
	bonds for a trajectory (hcontacts).
	* Added tool for computing occupancies from hcontacts and hmatrix
	output (hoccupancies.pl)
	* Added basic atom equality in Python

2012-05-08    <tromo@spade.biophysics.rochester.edu>

	* Added a check in AtomicGroup::superposition() to verify that the
	correlation matrix is non-singular.  This happens if too few atoms
	are selected for an alignment and the solution becomes
	indeterminate.  The threshold for singular values being zero is
	defined in AtomicGroup::superposition_zero_singular_value.

2012-05-01    <tromo@spade.biophysics.rochester.edu>

	* Changed helix_kink to always report the smallest angle between
	the two principal axes.

2012-04-27    <tromo@spade.biophysics.rochester.edu>

	* Fixed bug in rmsd2ref where warnings would always be issued
	about target selection regardless of whether a target was
	specified.
	* Fixed bug in PDB output affecting remarks records that contain
	newlines.  Any newline in a remark record string is now removed
	upon output.

2012-04-26    <tromo@spade.biophysics.rochester.edu>

	* Added addition and subtraction with constants for Coords
	* Added AtomicGroup::copyCoordinatesFrom() which can now take an
	optional offset into the current group and a number of coordinates
	to copy.
	* Deprecated AtomicGroup::copyCoordinates()
	* Fixed bug in TRR where updateGroupCoords() would possibly fail
	if updating a subset.
	* Fixed bug in TRR where checking natoms() could return erroneous
	sizes after instantiating the object, but before any frames had
	been explicitly read.

2012-04-23    <tromo@spade.biophysics.rochester.edu>

	* Fixed bug in AtomicGroup::within() documentation that
	incorrectly stated that for A.within(X, B), what was returned was
	atoms from B when in fact it was atoms from A, i.e. atoms in A
	that are within X angstroms of any atom in B.
	* Changed the algorithm in AtomicGroup::within() to support
	periodicity and to be much faster.

2012-04-20    <tromo@spade.biophysics.rochester.edu>

	* Fixed bug in aligner when alignment and transformation subsets
	were not the same and auto-centering was turned on.

2012-04-18    <tromo@spade.biophysics.rochester.edu>

	* Changed utils.hpp, moving random number code to utils_random,
	and structural-related code into utils_structural.  loos.hpp now
	includes all utils files, so tools do not require any changes.

2012-04-09    <tromo@spade.biophysics.rochester.edu>

	* Changed convert2pdb to use the options framework
	* Fixed bug in blurrogram.pl where it incorrectly invoked trajinfo
	* Deprecated model2matlab (use traj2matlab instead)

2012-04-05    <tromo@spade.biophysics.rochester.edu>

	* Changed rotamer to automatically split the selections into
	residues.  This also fixes a potential bug where, if a selection
	encompasses multiple residues, the first atom with a matching name
	was used to compute the torsion.
	* Deprecated svdcolmap (see eigenflucc)
	* Removed flucc2b
	* Changed traj2pdb so that it now uses a printf-style output name template

2012-04-02    <alan@membrane.urmc.rochester.edu>
   * Added cross-dist tool to compute distribution of crossing angles
   and torsions for chains.

2012-03-30    <tromo@spade.biophysics.rochester.edu>

	* Changed parseRange<> implementation.  Added validation of input
	ranges.  Counting down now requires a negative step size (like
	octave).  Counting down to 0 with an unsigned type now works
	correctly.

2012-03-29    <tromo@spade.biophysics.rochester.edu>

	* Deprecated dumpmol

2012-03-27 Alan Grossfield <alan@membrane.urmc.rochester.edu>

	* Added --sel1-spans and --sel2-spans to xy_rdf, to handle the
	case where a selection should be treated as appearing in both
	leaflets (eg a transmembrane helix)

2012-03-22  Tod Romo  <tromo@gorgoneion>

	* Removed octavex script (unused by recent versions of LOOS)
	* Fixed bug in averager regarding the default selection to average over

2012-03-16    <tromo@spade.biophysics.rochester.edu>

	* Fixed bug in subsetter when using a subset of the model.  The
	connectivity written out is incorrect.

2012-03-08    <alan@membrane.biophysics.rochester.edu>

	* Added potential_profile.py to Tools/.  This tool uses output from
	density-dist run in "charge" mode to compute the electrostatic potential
	profile.
	* Added beta version of python interface

2012-03-08    <tromo@spade.biophysics.rochester.edu>

	* Changed density-dist to restore original behavior.  The first
	selection is always "all".  Zero or more selections are permitted
	on the command line.

2012-03-06    <tromo@spade.biophysics.rochester.edu>

	* Changed eye() and submatrix() to be templated functions
	(i.e. they work with both RealMatrix and DoubleMatrix).
	* Note the deye() function is now deprecated and will be removed
	after the next release.

2012-01-31    <tromo@spade.biophysics.rochester.edu>

	* Fixed bug in molshape where tool-specific command-line options
	were ignored.
	* Changed rmsds (largely rewritten) to compare either a single
	trajectory with itself or two different trajectories.  The
	iteratively-aligned mode has been removed and every frame is
	always aligned with every other frame.

2012-01-17    <tromo@spade.biophysics.rochester.edu>

	* Changed factory functions to allow specifying a file type in
	addition to divining it from the filename extension.  Note that
	for createSystem(), internally a shared pointer to an AtomicGroup
	is created, and then dereferenced for the returned AtomicGroup
	(i.e. there's a copy going on behind the scenes, although this
	should be a fast [and infrequent] operation)

2012-01-16    <tromo@spade.biophysics.rochester.edu>

	* Added fullhelp to water-hist

2012-01-13    <tromo@spade.biophysics.rochester.edu>

	* Fixed bug involving density grid metadata when the tool options
	included a newline (as can happen in selection strings).

2012-01-04    <alan@membrane.urmc.rochester.edu>

    * Fixed a bug in merge-traj that sometimes caused it to not merge
	all frames (found by Josh Horn)

2012-01-04    <tromo@spade.biophysics.rochester.edu>

	* Fixed bug in porcupine that prevented it from running (found by
	Dejun Lin)

2011-12-22    <alan@membrane.urmc.rochester.edu>

	* Changed AtomicGroup::radius() to accept an optional bool
	argument.  If true, radius will compute the radius of the group
	relative to the first atom rather than the centroid.  This is to
	address a rare problem with reimaging.  The default is to preserve
	the orginal behavior (i.e. radius is relative to the centroid)

2011-12-21    <tromo@spade.biophysics.rochester.edu>

	* Added dox for writeAsciiMatrix()

2011-12-20    <tromo@spade.biophysics.rochester.edu>

	* Changed subsetter so that connectivity is preserved when
	extracting a subset

2011-12-19    <tromo@spade.biophysics.rochester.edu>

	* Fixed AtomicGroup::splitByResidue() to preserve the periodic box
	information in the split residues

2011-12-15    <tromo@spade.biophysics.rochester.edu>

	* Changed AtomicGroup::splitByMolecule() to be const.  A copy of
	the AtomicGroup is made and then used to split into molecules.

2011-12-12    <tromo@spade.biophysics.rochester.edu>

	* Fixed bug in AtomicGroup::maxResid() that gave erroneous results
	(found by Ben Reynwar).

2011-12-09    <tromo@spade.biophysics.rochester.edu>

	* Added residue-contact-map tool which generates a "heat map" of
	contacts between residues over a trajectory.

2011-12-07    <tromo@spade.biophysics.rochester.edu>

	* Fixed bug in decorr_time where the time-range wasn't properly
	handled and it would not generate output

2011-11-30    <tromo@spade.biophysics.rochester.edu>

	* Fixed bug in XTC::updateGroupCoords() when passed a group
	smaller than the trajectory frame (thanks to Ben Reynwar for
	catching this one!)
	* Fixed bug in subsetter where --verbose was ignored

2011-11-22  Tod Romo  <tromo@gorgoneion>

	* Fixed bug in PDB reading code affected DOS formatted PDB files
	with CONECT records causing them not to load.

2011-11-17  Tod Romo  <tromo@gorgoneion>

	* Changed header file CPP guards to have "LOOS_" as a prefix
	(e.g. LOOS_ATOM_HPP rather than ATOM_HPP) to prevent potential
	collisions with user code.
	* Changed pdb reader to significantly speed up reading large PDBs
	with CONECT records.

2011-11-10    <tromo@spade.biophysics.rochester.edu>

	* Changed header output in tools so that it says "frame" rather
	than "t".

2011-11-02    <tromo@spade.biophysics.rochester.edu>

	* Changed AtomicGroup::splitByMolecule() so that missing bonds do
	not throw an error.  Instead, they are ignored.
	* Changed trajinfo to warn if there is a mismatch between the 
	system size and the trajectory size
	* Changed xy_rdf to emit 0's rather than NaN's if there are
	missing atoms in a leaflet.

2011-10-17    <tromo@spade.biophysics.rochester.edu>

	* Changed default spring constant for exponential springs to -6
	(from -2).

2011-09-29    <tromo@spade.biophysics.rochester.edu>

	* Changed XForm::rotate() so that the passed axis vector is
	normalized internally.

2011-09-15    <tromo@spade.biophysics.rochester.edu>

	* Added Atom::atomType() to support tinkerXYZ atom type info

	* Fixed bug in density-dist where the default window was not 0,
	causing the time-series to always be written.

2011-09-14    <tromo@spade.biophysics.rochester.edu>

	* Added check in rdf-based tools to ensure either the model or the
	trajectory has periodic box information.
	* Added --any mode to hcorrelations.  This computes the
	time-correlation for whether this is any hydrogen bound, rather
	than a specific hydrogen.

2011-09-08 <alan> 
    * Added new option to merge-trj (selection-is-split) to handle the case 
	where the centering selection is split across an image boundary more 
	robustly.  This is basically the same algorithm that's in recenter-trj

2011-08-29    <tromo@spade.biophysics.rochester.edu>

	* Fixed bug in effsize.pl where the seed value was not correctly
	used. 

2011-08-25    <tromo@spade.biophysics.rochester.edu>

	* Fixed bug in order_params where NOT specifying the ba_last
	caused it to be improperly set.

2011-08-22    <tromo@spade.biophysics.rochester.edu>

	* Fixed const-ness of AtomicGroup::findById() and
	AtomicGroup::groupFromID() 

2011-08-04    <tromo@spade.biophysics.rochester.edu>

	* Fixed bug in effsize.pl that used incorrect options to trajinfo
	to determine trajectory size.

2011-08-03    <tromo@spade.biophysics.rochester.edu>

	* Fixed bug in gridslice that transposed output matrix (or crashed
	the tool)
	* Fixed bugs in pick_blob that caused the tool to not accept
	model files or blob id's.
	* Fixed bug in avgconv that would fill up memory if the number of
	frames in the trajectory was too small.

2011-08-02    <tromo@spade.biophysics.rochester.edu>

	* Fixed bug in blobid that incorrectly parsed the command-line
	* Fixed bug in contained that incorrectly parsed the command-line

2011-07-29    <tromo@spade.biophysics.rochester.edu>

	* Fixed bug in water-hist that caused a corrupted header in the
	output grid.
	* Changed vectorAsStringWithCommas() to suppress the trailing
	comma
	* Added a --brange option to water-hist to take the bulk estimate
	from a slice in Z
	* Fixed bug in older versions of BOOST where similar long option
	names would be confused and the tool would not run with a
	"multiple occurences" error

2011-07-28    <tromo@spade.biophysics.rochester.edu>

	* Fixed bug in xy_rdf that caused the by-molecule split-mode to
	not work correctly if the selection "pruned" any bonds.
	* Fixed bug in center-molecule where the --center and --center_xy
	options could not be used (this appears to relate to certain
	versions of BOOST Options).
	* Fixed bug in density-dist-windowed and rgyr that caused the
	first frame of the trajectory to be skipped if no explicit skip
	was specified.

2011-07-27    <tromo@spade.biophysics.rochester.edu>

	* Fixed bug in rgyr that did not write out correct bin coords when
	hist_min != 0
	* Changed rmsds so non-verbose mode does not give progress updates
	* Changed xy_rdf to not require --split-mode (correctly has
	default).  All RDF tools now list split-mode options in help.

2011-07-26    <tromo@spade.biophysics.rochester.edu>

	* Fixed bug in rdf tool where command-line options were not
	correctly handled.
	* Fixed bug in rdf and atomic-rdf tool for very large trajectories
	that resulted in negative values.
	
2011-07-08    <tromo@spade.biophysics.rochester.edu>

	* Fixed bug in Trajectory class where the following caused a
	duplicate first-frame to be read:
	   traj->readFrame(0);   // Reads first frame
	   traj->readFrame();    // Should read second frame
	The second line would instead return the first frame again.

2011-07-01    <tromo@spade.biophysics.rochester.edu>

	* Changed AtomicGroup::append() and AtomicGroup::remove()
	functions to return a reference to the AtomicGroup operated on.
	This means you can now chain operations,
	i.e. foo.add().add().add()

2011-06-21    <tromo@spade.biophysics.rochester.edu>
	* Added cosine content tools to the Convergence Package
	* Fixed a minor bug with ramachandran where structures containing
	multiple chains were not handled correctly at the chain terminii
	(i.e. ramachandran would treat the structure as one contiguous
	chain with only two terminii).
	* Added a transpose() function for matrices (this is NOT an
	in-place transposition, so beware of memory constraints)
	* Added support for using different selections for the trajectory
	and the reference structure in rmsd2ref
	* Fixed bug in avgconv where using the default block-sizes would
	cause a segfault.
	* Changed the output metadata header (from invocationHeader()) to
	include the current working directory, if available.

2011-05-26    <tromo@spade.biophysics.rochester.edu>

	* MAJOR reorganization of how LOOS is structured.  Tool suites are
	now "packages" and contained within the "Packages" directory.  The
	Tools directory now only contains the "core" set of LOOS tools.
	* Added an OptionsFramework and AggregateOptions class to provide
	a more consistent set of options across most tools and packages.
	See the class documentation for OptionsFramework for more details.
	***IMPORTANT NOTE***  This means that command-line options for
	most tools have changed.  In particular, many of the single-letter
	shortcut options have changed or been removed.
	* Added a Packages/User directory that contains "template"
	programs for common tasks.  To write a new tool, copy the template
	that is closest to what you want to do, then edit the regions
	marked by "***EDIT***" comments.
	* Added several general utility functions include:
	loadStructureWithCoords(), assignTrajectoryFrames(), and
	vectorAsStringWithCommas<T>().
	* Added a "Density Tools" package.  This is used primarily for
	water visualization and analysis.

2011-05-18    <tromo@spade.biophysics.rochester.edu>

	* Fixed bug where charmm.hpp was not installed

2011-05-15  Tod Romo  <tromo@Gorgoneion.local>

	* Fixed bug in eigenflucc tool where the zero-modes would be
	included when requesting "all" modes.
	* Added support for hybrid-36 encoding of atomids and resids in
	PSF files.

2011-04-18    <tromo@spade.biophysics.rochester.edu>

	* Fixed bug in GRO file handling where the periodic box was
	not converted into Angstroms.

2011-03-21    <tromo@spade.biophysics.rochester.edu>

	* Changed library search order to fix a problem that cropped up on
	some Fedora 14 installs.
	* Fixed bug in avgconv that caused a core dump when using
	automatic block-sizes.

2011-02-15    <alan@membrane>
	* Added option to Tools/merge-traj to fix by molecule, so that
	trajectories that have molecules broken across the periodic boundary (eg
	gromacs output) come out looking clean
2011-02-11    <alan@membrane>
	* Added a simply xy-only option to recenter-trj
	* Modified recenter-trj to be more robust (although half as fast), so that
	it does the right thing even if the centering selection is split
	across the periodic image
2011-02-02    <alan@membrane>
	* Modified Tools/density-dist to fold in the functionality from
	density-dist-windowed.  The latter is marked deprecated.  Note: to get
	around a design flaw in boost program options, you have to manually
	specify --minz and --maxz (because program options tries to grab
	negative numbers as options).
2011-02-02    <tromo@spade>
	* Modified Tools/density-dist to use boost program options, and added a
	  symmetrize flag to make the density symmetric about the membrane center.
	  This assumes the trajectory has already been aligned with the
	  membrane center at z=0 for each frame.  This can easily be accomplished
	  when you merge and downsample your trajectories using merge-traj, which
	  has an option to allow you to center a specific selection (eg your
	  lipids).
2011-01-28    <alan@membrane.urmc.rochester.edu>

	* Modified Tools/order_params.  Now uses boost program options (command
	line is similar, but not precisely backward compatible), has the option to
	use y or x as the direction of the magnetic field, and has the option to
	dump out the timeseries of the order parameters.  Specifically, the last
	quantity is computes the average instantaneous order parameter for each
	carbon position at each time point.  The "+/-" column in the output is the
	stdev of these timeseries, which is _not_ a good measure of the
	statistical uncertainty.  To get that, one should use block averaging on
	the time series.  This is also an option -- in principle, you read off the
	plateau value from the block averaging plot, but since this plateau is
	noisy, I make you specify a range of block sizes over which to average
	(the defaults are 2 blocks to 5 blocks, but you really should run the
	program twice, and the first time look at the block averaging plots to see
	where the block standard error converges.

2011-01-14    <tromo@spade.biophysics.rochester.edu>

	* Fixed bug in AtomicGroup::renumberWithBonds() that would blindly
	try to renumber bonds for atoms that had no bonds.

2010-12-20    <tromo@spade.biophysics.rochester.edu>

	* Changed AtomicGroup::splitByMolecule() so that it should be 20x-30x faster.
	* Changed AtomicGroup::sort() to not trust the sorted status and to ALWAYS sort.

2010-12-20    <alan@membrane>
	* Changes Tools/xy_rdf.  Now able to split by molecule, residue, or
	  segment.  Also, merged the functionality of xy_rdf_timeseries into
	  xy_rdf.  xy_rdf_timeseries is now deprecated, and will be deleted
	  before the next release.

2010-12-17    <alan@membrane>
	* Changed Tools/rdf to be able to split by molecule, residue, or segment.
	  Now uses boost program options, so the command line is not backward
	  compatible.  TODO: add a fullhelp option


2010-11-30    <tromo@spade.biophysics.rochester.edu>

	* Changed covarianceOverlap() routine to use BLAS and faster
	matrix operations for significant performance boost.
	* Added z-scored covariance overlap (zCovarianceOverlap()) along
	with support for this in the coverlap tool.

2010-11-22    <tromo@spade.biophysics.rochester.edu>

	* Fixed [another] compiler issue in AtomicGroup for older g++
	compilers
	* Changed INSTALL to include latest debian, OpenSUSE, Fedora,
	Ubuntu, and cygwin (windows).
	* Added test results for cygwin

2010-10-25 Tod Romo <tromo@gorgoneion>
	* Fixed typename issue in AtomicGroup that caused some g++
	compilers to complain.
	* Changed TimeSeries tests to reflect code changes
	* Fixed bug in big-svd where the RSVs were not normalized

2010-10-15 Tod Romo <tromo@gorgoneion>
	* Fixed bug in svd tool for MacOS (more precisely, it's a bug in
	vecLib affecting single-precision SVDs and macs only)

2010-10-08    <tromo@spade.biophysics.rochester.edu>

	* Added convergence tools (beta releases only)
	* Deprecated features from aligner removed
	* Added ability to use aligner to align trajectory to a reference
	structure.
	* Added block averaging tool (Alan).
	* Fixed bug when computing variance in TimeSeries (Alan)

2010-09-16 Tod Romo <tromo@gorgoneion>
	* Added kurskew tool to calculate kurtosis and skewness for RSVs
	* Changed phase-pdb...several improvements, see --help for more
	details.
	* Changed averager so that bonds are pruned (rather than cleared)
	when subsetting.
	* Added N-M Simplex optimizer 
	* Changed MDuple to Math::Range for matrix I/O
	* Added submatrix extraction and column-vector normalization
	routines.
	* Changed the default number of modes to use for the subspace
	overlap in the coverlap tool.
	
2010-09-16 Tod Romo <tromo@gorgoneion>
	* Changed randomRNG() to use uint rather than long for seed and
	also to return the used seed value (for autogenerated seeds)
	
2010-09-14 Alan <alan@membrane.urmc.rochester.edu>
	* Added ability to compute order parameters with respect to x and
	y axes.

	
	
2010-09-10  Tod Romo  <tromo@gorgoneion>

	* Fixed bug affecting calling Trajectory::rewind() on Tinker ARC files

2010-08-23    <tromo@spade.biophysics.rochester.edu>

	* Changed the Elastic Networking Tools.  This is a total revamp of
	the ENM code to turn it into a useful library as well as a suite
	of tools.  More information can be found in the Doxygen
	documentation for namespace ENM or in the ENM module.
	* Changed AtomicGroup::findById() so that it no longer implicitly
	sorts atoms in the contained AtomicGroup.  If the group has been
	explicitly sorted (AtomicGroup::sort()), then the old binary
	search will be used.  Otherwise, a linear search will be used.
	* Added AtomicGroup::pruneBonds() to remove bonds to non-existant
	atoms (for subsetted AtomicGroups).
	

	
2010-07-27    <tromo@spade.biophysics.rochester.edu>

	* Added a tool for perturbing structures randomly
	* Added a new tool for computing ENM fluctuations and mapping them
	onto a structure (eigenflucc).
	* Deprecated the flucc2b tool
	* Fixed minor issues in h-bonding tools and improved help
	messages.
	* Added covariance overlap tool
	* Fixed issue in AtomicGroup::superposition where failures in the
	alignment code would not get caught.
	* Changed svd tool to use doubles rather than floats.  This is in
	part to address a bug in MacOS 10.6 that causes the SVD to fail
	without flagging it as an error.  This only seemed to occur in
	certain rare circumstances (e.g. multiple, very similar
	trajectories).  Symptoms of the problem include non-orthogonal
	LSVs and no 6 zero-svals.
	* Added big-svd tool to compute the SVD of large systems.  It uses
	floats rather than doubles.  More importantly, if A is m x n, then
	the RSV matrix V would be n x n, which can be huge.  Here, only
	the first m columns of V are computed.
	* Fixed bug in writing of internally transposed matrices.
	* Deprecated the use of the transpose flag in ACSII matrices
	(i.e. in the file format)
	* Fixed bug in the Matrix code that affected large matrices
	(i.e. where m * n >= 2^32)
	* Fixed bug in traj2matlab where the wrong subset of atoms was
	used to create the matrix.
	

2010-07-06    <tromo@spade.biophysics.rochester.edu>

	* Added support for some STL algorithms with TimeSeries
	(i.e. begin, end, and push_back)
	* Added a set of hydrogen-bonding analysis tools in
	Tools/HydrogenBonds

2010-06-22    <tromo@spade.biophysics.rochester.edu>

	* Added support for accesing the shared periodic box contained in
	an AtomicGroup.


2010-06-21    <alan@membrane.biophysics.rochester.edu>
	* Changed order_params to handle both 1- and 3-residue per lipid
	  formats. Verified works for new and old CHARMM parameters.
	
2010-06-11    <tromo@spade.biophysics.rochester.edu>

	* Fixed library link order for linux.  Will now correctly link
	against ATLAS first, then LAPACK...
	
2010-06-02    <tromo@spade.biophysics.rochester.edu>

	* Fixed bug in AtomicGroup::perturbCoords() where the directions
	picked were not actually uniform on the sphere.

2010-04-22    <tromo@spade.biophysics.rochester.edu>

	* Changed build system to handle installing pre-build docs
	better.  Note that the existing installed docs dir will be
	removed, then the pre-built will be copied into its place.

2010-04-07    <tromo@spade.biophysics.rochester.edu>

	* Changed SuperBlock in the ENM tools to catch and truncate
	negative spring constants

2010-03-24    <tromo@spade.biophysics.rochester.edu>

	* Changed VSA/ANM to accept user-defined HCA constants
	* Fixed bug in parser code where Debian systems didn't have EOF
	already defined.
	* Changed linux numerical code to use blas rather than cblas
	* Fixed SConstruct to make support for Ubuntu/SUSE better
	* Changed AtomicGroup::rmsd() to take a constant arg (i.e. it no
	longer implicitly sorts the corresponding AtomicGroup objects)
	* Changed porcupine tool to have fixed-length tips rather than
	proportional ones.
	* Changed porcupine tool to make tagging of altered atoms via
	altLoc optional.

2010-03-02    <tromo@spade.biophysics.rochester.edu>

	* Fixed bug in DescendingSort sort predicate causing it to sort
	ascending.

2010-02-20  Tod Romo  <tromo@gorgoneion-w>

	* Changed contact-time to filter target atoms so that only nearby
	atoms are considered in the all-to-all check.


2010-02-18    <tromo@spade.biophysics.rochester.edu>

	* Added center-molecule tool...a slightly more flexible tool for
	centering molecules than center-pdb
	* Added contact-time, a tool for computing the number of contacts
	between a "probe" selection and a set of "targets" over time, with
	various methods of normalizing the output.

2010-02-10  Tod Romo  <tromo@gorgoneion-w>

	* Changed PDB::fromAtomicGroup so that if the AtomicGroup has a
	periodic box, then the PDB's UnitCell is set to the same
	dimensions (with 90 degrees for all angles).  This will the be
	written out as a CRYST1 record.
	* Changed PDB::unitCell() so that the unitCell& it returns is a
	const.

2010-02-05    <tromo@spade.biophysics.rochester.edu>

	* Fixed bug in aligner that sometimes caused the target selection
	to not be correctly centered.  The frames were still aligned
	correctly, but the global center was not correctly applied.

2010-02-02    <tromo@spade.biophysics.rochester.edu>

	* Fixed bug in svd function that takes a vector of AtomicGroup's
	and when aligning is requested...the alignment transform is
	applied twice to each AtomicGroup.  No other svd calls were
	affected and no LOOS tools were affected by this.

2010-01-13    <tromo@spade.biophysics.rochester.edu>

	* Changed ENM code so that the Hessian construction is in its own
	module.
	* Fixed numerous problems in VSA code.  It now works correctly
	(i.e. gives mass-weighted eigenvectors).  It can also be run in a
	unit-mass mode.
	* Added support for various forms of weighting in the Hessian.

2009-12-28    <tromo@spade.biophysics.rochester.edu>

	* Added support for doctoring PDB files to include masses
	(i.e. new tools in ElasticNetworks)
	* Changed matrix code to support single or double precision
	matrices through overloading.
	* Changed permutation and overlap codes to be template-based, so
	will work with any Matrix form (though you cannot mix and match
	them).
	* Changed ENM tools to use double precision and high precision in
	ASCII output...

2009-12-07    <tromo@spade.biophysics.rochester.edu>

	* Changed DCDWriter substantially...  It no longer uses a
	StreamWrapper, but manages its own iostream*.  Optional flag to
	constructors control whether the iostream* is deleted on
	destruction or not.
	* Added ability to use DCDWriter to append to an existing DCD.
	* Added merge-dcd tool (alan)

2009-12-02    <alan@membrane.biophysics.rochester.edu>

	* Changed correl method in TimeSeries so normalization is now optional

2009-11-13    <tromo@spade.biophysics.rochester.edu>

	* Fixed bug in enmovie tool where bond connectivity was not
	cleared before writing the reference PDB.  The reference PDB is
	also renumbered to correctly match the output DCD.

2009-11-10    <tromo@spade.biophysics.rochester.edu>

	* Upgrades to rebond tool.  See tool help for details.
	* Fixed bug in svd tool requiring a valid alignment selection even
	if no aligning was done.
	* Fixed bug in extractCoords() causing it to fail for any
	invocation
	* Added covariance and subspace overlap functions

2009-11-05    <tromo@spade.biophysics.rochester.edu>

	* Changed anm and gnm tools to not write out the right singular
	vectors (as it's unlikely these would actually be needed)

2009-11-04    <tromo@spade.biophysics.rochester.edu>

	* Changed exposure so that it can now operate over a range of frames

	* Changed porcupine to use new-style command-line flags

	* Added a VSA (vibrational subsystem analysis) tool

	* Changed the enmovie tool to be a little more generic and
	useful.  See the help information regarding how its invocation has
	changed.

	* Changed the output of the ENM tools...  For ENM results, the
	smallest non-zero eigenvalue corresponds to the lowest frequency
	motion.  These came at the end of the output from the ENM tools,
	which can cause confusion.  We therefore now sort the eigenpairs
	so that the smallest (i.e. lowest frequency) come first.  The zero
	modes are not stripped off.

	* Added a set of generic sorting functions that will sort a
	container and return a vector giving the indices that can be used
	to permute the container into the sorted order.  This is useful
	for doing things like sorting multiple containers based on the
	contents of one.

	* Added a suite of overloaded operators and support functions for
	operations on matrices.  Note: these are for quick-n-dirty tool
	development.  If you want performance or efficiency, you're
	strongly encouraged to look for a better method for implementing
	your linear algebra code.

	* Added alignto tool that aligns a trajectory to a given reference
	structure.
	

2009-10-20    <tromo@spade.biophysics.rochester.edu>

	* Fixed bug in subsetter that caused reimaging to ONLY be
	performed if centering was turned on.

	* Fixed bug in subsetter that caused bonds to not be cleared when
	subsetting...
	

	* Changed exposure to default to reimaging distances.  Also
	changed how the flag is set.  "-R 1" turns reimaging on (the
	default) and "-R 0" turns it off.

2009-10-10  Tod Romo  <tromo@gorgoneion>

	* Changed AtomicGroup::principalAxis() to automatically scale the
	returned eigenvalues by the number of atoms used in the
	calculation.  Previously, the UNSCALED eigenvalues were returned.

2009-10-09    <tromo@spade.biophysics.rochester.edu>

	* Added AtomicGroup::splitByName() which returns a std::map
	mapping unique atom names to an AtomicGroup containing only those
	atoms (by Alan)

	* Added support for a LOOS family of exceptions in exception.hpp.
	LOOS will gradually migrate to using LOOSError derived exceptions
	for errors that are specific to LOOS...

	* Fixed bug where readFrame() incorrectly returned a false on the
	first frame of an Amber restart file.

2009-10-06    <tromo@spade.biophysics.rochester.edu>

	* Fixed a bug where segname was not properly handled as a synonym
	for segid...

2009-09-23    <tromo@spade.biophysics.rochester.edu>

	* Fixed a bug in the CCPDB and PDBTraj classes when using
	updateGroupCoords with an AtomicGroup that is a subset of the
	model that corresponds to the trajectory.  Previously,
	updateGroupCoords simply copies coordinates directly into the
	passed AtomicGroup.  If the AtomicGroup is a subset, however, this
	would result in incorrect coordinates.  This has been fixed so
	that if the passed AtomicGroup is the same size as the one used to
	create the Trajectory, then the coordinates are copied straight as
	before.  However, if the passed AtomicGroup is a different size,
	then the atom id's are assumed to be indices (+1) into the
	trajectory frame.

2009-09-21    <tromo@spade.biophysics.rochester.edu>

	* Fixed install target--was missing trr.hpp

2009-09-03  Tod Romo  <tromo@gorgoneion>

	* Fixed bug in DCD::updateGroupCoords where the upper-bounds check
	on atomid's was incorrect.
	* Fixed problem with spurious complete rebuilds of LOOS by SCons
	* Changed rmsds so it can work with a subset of frames from the
	trajectory
	* Fixed bug in box size reported by bounding tool
	* Updates to several tools to be consistent with contemporary LOOS
	style
	* SVD now only writes out the non-zero RSV's (i.e. those that have
	non-zero singular values).
	* Added a "not" operator to the selection language.  This can be
	used in lieu of the '!' character, so you don't have to worry
	about shells munging it.
	* Changed the parseAsString<> family to explicitly initialize
	return values to 0 and return this on an error, rather than rely
	on the default type initialization.
	* Added hybrid-36 support for PDBs.  See
	http://cci.lbl.gov/hybrid_36 for more details.  LOOS internally
	translates the hybrid-36 codes into integers.  LOOS does not yet
	support the 2-char chainId.
	* Fixed bug affecting writeAsciiMatrix() when using a dense matrix
	and only writing out a subset of the matrix.  The size of the
	sub-matrix encoded in the output metadata was incorrect.

2009-08-10    <tromo@spade.biophysics.rochester.edu>

	* Added support for Gromacs TRR files.  The reader can handle
	either double or single precision TRR files, but internally, all
	data is converted into doubles (or GCoords).

2009-08-04    <tromo@spade.biophysics.rochester.edu>

	* Added safety check in DCDWriter that prevents modifying the
	header (such as adding new title lines to it) once it has been
	written to the trajectory.

2009-08-03  Tod Romo  <tromo@gorgoneion-w>

	* Changed the Fmt formatter will now truncate output so that it is
	never greater than the requested field-width.
	* Added fixedSizeFormat() to aid creating text fields for output
	that will be truncated to their max size.
	* Changed PDB and GRO reading code so if there are >= 100,000
	atoms read in, they will be renumbered to be monotonically
	increasing.
	* Changed PDB output code to have fixed field-widths (i.e. maximum
	field widths).  LOOS now adhears closer to the PDB v2.2 spec with
	the exception that residue names are 4-characters long.

2009-07-31    <tromo@spade.biophysics.rochester.edu>

	* Added utility functions for extracting type-specific records
	from a string (loos::parseStringAs<>()).  This is useful if you
	need to extract columns from a line of input, for example.
	* Changed the underlying stream type in all trajectories from
	fstream to iostream.  This should not break anything unless you've
	written your own Trajectory subclass.  This really should have
	been an iostream in the first place so that it doesn't matter what
	kind of stream you're passing to the Trajectory classes (i.e. it
	could just as easily be a stringstream).
	* Fixed a couple of trajectory subclasses (such as AmberTraj) that
	didn't provide a constructor with a stream.
	* Changed the Trajectory subclasses to move the implementation
	functions to be private.  These really should not have been
	exposed in the first place.  This does have the potential to break
	code that was relying on the internals of the subclasses.
	* Added an XDR class for simulating the rpc/xdr library, but it's
	templated so it has a [hopefully] easier API and it works with C++
	streams.
	* Added support for Gromacs .gro and .xtc (single-precision only)
	files.  Note:  coordinates are transformed into Angstroms!

2009-07-08    <tromo@spade.biophysics.rochester.edu>

	* Added some new bits to Atoms that can be set/queried by the
	programmer...  flagbit, and usr1bit through usr3bit.

2009-07-07    <tromo@spade.biophysics.rochester.edu>

	* Added support for testing atom equality using the binary
	predicates: AtomEquals and AtomCoordsEquals
	* Added support for testing whether an AtomicGroup contains an
	atom or another group via the AtomicGroup::contains() member
	function.  This function can take an atom-comparison policy, or
	use the default AtomEquals (which just compares names, ids, and
	segids)
	* Changed AtomicGroup::intersect() to now use an atom comparison
	policy rather than comparing the pAtom addresses.
	* Readded ubuntu-specific check.
	

2009-07-01    <tromo@spade.biophysics.rochester.edu>

	* Fixed bug in AtomicGroup::findBonds().  Changed default distance
	threshold to 1.25 \AA.
	* Added support for reimaging in subsetter
	* Added support for multiple verbosity levels in subsetter
	* Changed PDB output to now prune the connectivity output if atoms
	are missing...this means you do not nead to clearBonds() prior to
	writing out a PDB.

2009-06-29    <tromo@spade.biophysics.rochester.edu>

	* Added AtomicGroup::findBonds() to perform a distance-based
	search... 

2009-06-22    <tromo@spade.biophysics.rochester.edu>

	* Changed subsetter to permit numerical sorting of the input
	trajectory files.  The sort key can be extracted by using either a
	scanf-style format or a regular expression.
	* Fixed bug in subsetter where verbosity was always turned on.
	* Changed the centroid reporting in trajinfo to report the
	centroid of a selection.
	* Changed the size of the test PDB file so it's much more
	reasonably sized.
	* Changed test code to reflect changes in PDB test file, including
	updating of expected test output.

2009-06-18    <tromo@spade.biophysics.rochester.edu>

	* Changed the specs for classes derived from the Trajectory
	class.  All derived classes must now ensure that the first frame
	of the trajectory is read in and cached as part of their
	initialization.  In order to keep the readFrame() iterator from
	skipping the first frame, the derived classes must also set the
	cached_first flag.
	* Added support for Tinker format in the factory functions.
	* Added centerOfElectrons() method to AtomicGroup (by Alan)
	* Fixed bug in subsetter where out-of-range frame indices caused a
	seg-fault.
	* Changed bounding to report periodic box size (not just the
	extents).
	* Added renum-pdb tool to renumber a model
	* Added an AtomNameSelector() that will select an atom with the
	passed name.  AtomNameSelector("CA") should be used instead of
	CAlphaSelector(), which is now deprecated.
	* Removed ubuntu-specific build check, given the new build
	protocol for ubuntu (see the Doxygen docs for more information)
	

2009-05-15    <tromo@spade.biophysics.rochester.edu>

	* Added support for Amber RST and INPCRD files as a single-frame
	trajectory.  This is handled transparently by createTrajectory()
	* Changed the Trajectory interface slightly...  Seeking and
	rewinding now use non-virtual inheritance so that conditions can
	be imposed on the function invocation (namely to invalidate the
	cached_first flag).  This change SHOULD be transparent

2009-05-13    <tromo@spade.biophysics.rochester.edu>
	* Fixed problem with averager where it was caching all frames of
	the trajectory.  It will now scan through the trajectory so it
	wont swap with large files...
	* Fixed some issues with the SConstruct
	* Added a revision tag to the build/tool output when building from
	the trunk.
	* Added a check for building with ubuntu because of a potential
	problem with atlas not linking with gfortran
	* Added AtomicGroup::splitByResidue()
	* Added tool to calculate ramachandran plots for proteins and RNA
	

2009-04-03    <tromo@spade.biophysics.rochester.edu>
	* Fixed bug in averager that caused it NOT to respect the range of
	trajectory frames given on the command-line

2009-03-20    <tromo@spade.biophysics.rochester.edu>
	* Added tool "drifter" to look at centroid drift
	* Added tool "porcupine" to generate porcupine models from SVD/ENM
	results.

2009-03-11    <tromo@spade.biophysics.rochester.edu>
	* Added a number of support/utility functions to read a whole
	trajectory in, to align/average over specific frames in a
	trajectory, and an SVD function that is a front-end to
	Atlas/Accelerate.

2009-03-09    <tromo@spade.biophysics.rochester.edu>

	* Fixed bug in rmsds that caused incorrect average rmsd calculation

2009-02-24    <tromo@spade.biophysics.rochester.edu>

	* Added a set of classes for providing flexible progress updates
	to the user.  See the Doxygen docs for the ProgressCounter class
	for more information.  See Tools/rmsds.cpp for an example of how
	to use the new classes.
	* Removed BOOST_FOREACH usage.  This solves a compatability issue
	with older versions of BOOST.

2009-02-20    <tromo@gorgoneion-w>

	* Added rotamer tool to calculate chi-1, chi-2 torsion angles over
	time...
	* Added Elastic Network Model tools (ANM/GNM)
	* Added rmsfit tool to superimpose two structures
	* rmsds tool now reports simple statistics for the matrices it
	constructs
	* Added install target for SCons...
	* Added support for building a shared-library version of LOOS
	

2009-02-17    <tromo@spade.biophysics.rochester.edu>

	* Fixed potential issue with histogram size/bounds for rdf
	tools... 

2009-02-16    <tromo@gorgoneion>

	* Fixed bug in aligner when centering the trajectory and when
	using different alignment and transformation subsets...

2009-02-09    <tromo@spade.biophysics.rochester.edu>

	* Added profile=1 build option for inserting profiling flags
	* Added more sensible error message from the auto-file-type
	divination code in the factory functions.
	* Changed subsetter so that the centering selection is applied to
	the subset rather than the model...it doesn't make much sense to
	center on something that's not in the output...

2009-02-06    <tromo@spade.biophysics.rochester.edu>

	* Added box override/setting to subsetter
	* Fixed problem with DCDWriter not writing out rectangular angles
	for unit cells by default.
	* Added more diagnostics to dcdinfo
	* Fixed bug in several tools that could cause an error when
	using a PSF for the model and applying a selection to it.
	* Added verification of the number of frames in a trajectory with
	trajinfo.
	* Added optional centroid reporting for trajinfo
	* Added improved error-checking when using
	loos::averageStructure().  This catches cases where a trajectory
	header and the physical trajectory have differing number of
	frames.
	* Added generic byte-swapping templated function to utils.hpp
	

2009-02-05    <tromo@spade.biophysics.rochester.edu>

	* Added tool to concatenate atoms together from a trajectory into
	a single PDB (for visualizing distributions of atoms over time)
	* Added ability to give a selection (subset) in frame2pdb
	* Added trajinfo tool to return information about generic
	trajectories
	* Added blurrogram.pl, a PERL program for automatically generating
	"blurrograms" suitable for visualizing in Pymol
	* Changed the svd tool to always write out an average structure
	* Changed the way LOOS parses range lists so it can now take a
	vector of strings representing ranges and parse all of them
	together.  A non-templated parseRangeList() is still retained for
	legacy code.
	* Changed subsetter so that it can now accept a list of arbirary
	ranges of frames to extract or, alternativey, a stride
	(step-size).  Subsetter can now also take multiple input
	trajectories and combine them (a la catdcd).  NOTE: this means the
	command-line syntax has changed...  You specify the output prefix
	FIRST, then the model, followed by the list of input trajectories.
	* Changed the DCD class so it now automatically detects non-native
	endian files and byte-swaps them on input.  Note that the
	DCDWriter will still only write out DCD's in the native format.
	* Fixed bug in rmsd2ref where the default alignment selection had
	a typo...
	* Added AtomicGroup::merge() function to find the union of two
	groups

2009-01-21    <alan@spade.biophysics.rochester.edu>

	* Added translate member function to AtomicGroup for convenience
	* Added recenter-trj tool to center trajectories
	* Changed DCDWriter to explicitly flush the output after every
	frame is written.

2009-01-19    <tromo@spade.biophysics.rochester.edu>

	* Added Atom::isBoundTo() to check whether or not one atom is
	bound to another
	* Fixed severe bug in reading Amber prmtop files that resulted in
	incorrect connectivity information.

2009-01-14    <tromo@spade.biophysics.rochester.edu>

	* Fixed bug in aligner where average structure was not correctly
	computed unless --rmsd was used
	* Added warning in svdcolmap when b's will go negative (and
	clamped them to 0)
	* Added the --terms command-line option back to svd

2009-01-02    <tromo@gorgoneion>

	* Fixed bug in build for MacOS X 10.5 (missing types)
	* Fixed bug in aligner where the PDB that's written out was not
	centered despite giving it the "--center" flag.

2008-12-22    <tromo@spade.biophysics.rochester.edu>

	* Changed the sparse matrix policy to use the GNU provided
	hash_map rather than the tr1::unordered_map if you're using
	gcc-4.0.1.  This is to work around an issue with the
	tr1::unordered_map implementation in gcc-4.0.1.

2008-12-18    <tromo@gorgoneion>

	* Fixed moderately severe bug when reading Amber trajectories by
	using readFrame(i) rather than readFrame().

2008-12-18    <tromo@spade.biophysics.rochester.edu>

	* Changed loos::createSystem() so that it will automatically look
	for a coordinate file if passed an Amber prmtop file.  If found,
	it will load those coordinates in.

2008-12-17    <tromo@spade.biophysics.rochester.edu>

	* Changed PDB output to allow for >= 100000 atoms/residues.  The
	catch is that this is a hack and will exclude altloc/chainid
	info.  However, the output PDBs are readable by pymol...

	* Matrix output now uses a formatting functor so you can adjust
	the output precision, or do whatever you want to with it...

	* Added tool for torsion timeseries (alan)

	* Changed AtomicGroup::splitByMolecule() to automatically sort
	each returned AtomicGroup...this solves a problem when use
	splitByMolecule() and then try to match the molecules with a DCD
	that's being written.
	

	

2008-12-12    <tromo@spade.biophysics.rochester.edu>

	* Fixed bug in AtomicGroup::PrincipalAxes() where coord array was
	deleted incorrectly...

2008-12-09    <tromo@spade.biophysics.rochester.edu>

	* Moved ALMOST everything into loos namespace, save for the
	lexer.
	* Fixed problem with SCons not regenerating lex/yacc output
	properly with the reparse=1 option
	* Removed top-level typdefs for uint/ulong (assuming they're part
	of the default set of typedefs)
	* Changed the SConstruct so that it tests for ulong/uint and
	defines appropriate flags for loos.  This is in case your system
	doesn't define one or the other.

2008-12-08    <tromo@spade.biophysics.rochester.edu>

	* Moved most of the internal classes/routines related to the
	parsing system into the loos::internal namespace.

2008-12-05    <tromo@gorgoneion-w>

	* Moved Matrix classes into loos::Math namespace

2008-12-05    <tromo@gorgoneion.urmc-sh.rochester.edu>

	* Added a new matrix class
	* Changed matrix IO to use the new templated function calls rather
	than the polymorphic writer/reader classes.
	* Removed injection of boost namespace into top-level by LOOS
	* Changed ensemble functions to take a pTraj (pointer to a
	trajectory) rather than a reference to a Trajectory object.
	* Added boost_program_options to the libs that must be linked
	against (and in the custom.py-proto)
	* Changed the svd tool to always write the map out, and the
	default naming scheme has been changed slightly (it will default
	to the base-name of the input trajectory unless you explicitly
	specify a prefix).
	

2008-12-04    <tromo@spade.biophysics.rochester.edu>

	* Changed Tools/aligner to write out the average structure as the
	PDB corresponding to the aligned DCD rather than just taking the
	first frame of the trajectory.

2008-11-25    <tromo@spade.biophysics.rochester.edu>

	* Changed AtomicGroup::splitByMolecule() to short-circuit if the
	group has no bond connectivity and return a vector with the entire
	group as its only member.
	* Changed Tools/reimage-by-molecule to be more generic in what
	types of files it will take.  Since you could now give it a file
	without connectivity, it detects this and warns the user...
	* Added subsetter tool to pull out a subset from a trajectory.

2008-11-21    <tromo@spade.biophysics.rochester.edu>

	* Changed BadConnectivity exception to inherit from runtime_error.
	Now accepts a string to stick into what().
	* Changed CONECT record reading to use fixed field widths
	* Changed PDB read code to keep track of what unknown records have
	been seen, so warnings are only emitted once for each unique
	unknown record.

2008-11-03    <alan@spade.biophysics.rochester.edu>

	* Fixed bug in crossing-waters tool where the entry side of the
	water was never set.

2008-10-31    <tromo@spade.biophysics.rochester.edu>

	* Fixed bug in Atom::clearPropertyBit() that caused it to
	incorrectly toggle other bits (and not always clear the bit it
	meant to).  This primarily affected the aligner tool.

2008-10-27    <tromo@spade.biophysics.rochester.edu>

	* Changed the internal has used in LOOS from SGI's hash_set to
	tr1::unordered_set.  This means that any code that relied on loos
	automatically included ext/hash_set will now need to either switch
	to using the tr1 equivalent, or explicitly include the hash_set
	header...

2008-10-23    <tromo@gorgoneion.urmc-sh.rochester.edu>

	* Added helix_kink tool
	* Fixed problem with PDB output with 10,000 residues or more
	* Fixed problem with automatically using loos namespace.  LOOS
	clients should either use fully qualified names for things in the
	loos namespace, or add a "using namespase loos" statement.
	* Added HeavySolventSelector to get non-hydrogen water atoms
	* Changed tools to use new convenience functions and factory
	functions.

2008-10-21    <tromo@spade.biophysics.rochester.edu>

	* Updated contacts to use any model filetype and any trajectory type.

2008-10-20    <tromo@spade.biophysics.rochester.edu>

	* Fixed MAJOR bug in DCDWriter that caused output periodic box
	sizes be set to (1,1,1).

2008-10-15    <tromo@spade.biophysics.rochester.edu>

	* Added AtomicGroup::clearBonds() to wipe out connectivity in a group.
	* Fixed problem in writing PDBs with bonds to missing atoms.
	Bonds are now deferenced prior to writing.  NOTE that this now
	means the PDB is no longer const when written and it will be sorted...

2008-10-14    <tromo@spade.biophysics.rochester.edu>

	* Fixed bug in width of CONECT record fields
	* Added check in PDB output to not append CONECT records if there
	are atomid's >99999 to prevent field overflow.
	* Added rudimentary support for extracting a Coord<T> from a stream.
	* Fixed bug in DCD trajectories affecting seeking frames
	* Fixed bug in DCD trajectories potentially affecting reading the
	number of frames in a trajectory that comes from NAMD.

2008-09-30    <tromo@spade.biophysics.rochester.edu>

	* Changed AtomicGroup::select() to be a const function
	* Added loos::selectAtoms() to parse a selection string and apply
	it to an AtomicGroup.

2008-09-19    <tromo@spade.biophysics.rochester.edu>

	* Added support for writing out CONECT records for PDBs
	* Fixed bug in Atom::checkProperty() that caused erroneous results

2008-09-08    <tromo@spade.biophysics.rochester.edu>

	* Added autocorrelation function to time-series class (Alan)

	* Added tool to compute probability dbn of radius of gyration (Alan)

	* Changed rmsd2avg tool to rmsd2ref tool since it now supports
	using an external reference structure.

	* Fixed another small bug in iterative alignment that affects
	groups that were not already close to their centroid.

2008-08-11    <tromo@spade.biophysics.rochester.edu>

	* Major reorganization of Trajectory class.  The class now uses a
	template pattern for reading frames in addition to being an
	interface.  This makes it even easier to extend.  See the Docs for
	more details.

	* Added CCPDB class for ConCatenated PDBs.  You can now treat
	these as a Trajectory.

	* Added PDBTraj class for handling non-contiguous PDBs as a
	trajectory.  Provide it with a printf-style format for generating
	frame names and a range of frame numbers to use, and it will allow
	you to access them as a Trajectory.

	* Added TinkerArc class for treating TinkerArc files (concatenated
	XYZ files) as a Trajectory.

	* Fixed problem with namespace collision with Boost in
	Tools/svd.cpp

	* Changed Atom defaults to initialize atomid and resid to 1,
	rather than -1.

2008-08-05    <tromo@spade.biophysics.rochester.edu>

	* Added tool to compute the RMSD between a selection and its
	average structure over the course of a trajectory.

2008-08-04    <tromo@spade.biophysics.rochester.edu>

	= BUGS =
	
	* Fixed problem with LOOS-wide typedefs affecting MacOS 10.5

	* Fixed minor bugin Atom class where setting coordinates using a
	GCoord ref doesn't correctly set the coords-bit,
	i.e. "foo.coords() = c;" will not register that the coords have
	been set.

	* Fixed minor bug in Tools/aligner where the first frame of the
	output DCD was not transformed.

	* Fixed moderate bug in AtomicGroup::splitByMolecule() where the
	PeriodicBox was not propagated beyond the first group split.

	* Fixed moderate bug in Tools/svdcolmap that affected certain
	instances of using atomid maps.

	* Fixed severe bug in loos::iterativeAlignment() where the
	returned vector<XForms> were incorrect.  The passed ensemble of
	AtomicGroups were correctly transformed, but anything that used
	the XForms would be affected to varying degrees.

	= NEW & IMPROVED =
	
	* Added improved self-tests for alignment routines.

	* Added support for log-scaling magnitudes in Tools/svdcolmap.

	* Added a new tool to reimage a DCD by molecule.

	* Added AtomicGroup::apply() to call a functor or function pointer
	on each Atom in an AtomicGroup.

	* Changed dcdwriter so that it no longer requires you to specify
	the number of frames that will be written.  Instead, it will
	automatically update the header with the current number of frames
	and then append the frame to the end of the trajectory.<|MERGE_RESOLUTION|>--- conflicted
+++ resolved
@@ -1,9 +1,4 @@
-<<<<<<< HEAD
-2016-10-13    <alan@membrane>
-
-	* Added option to native_contacts to supply a reference structure
-=======
-2016-10-28    <tromo@hill.urmc-sh.rochester.edu>
+2016-10-28    <tromo@hill>
 
 	* Added MultiTrajectory class: a Trajectory that can contain other
 	Trajectory objects.  Each sub-trajectory can have its own skip and
@@ -20,7 +15,11 @@
 	* Changed subsetter and svd to use the new MultiTrajectory
 	* Added multi-rmsds tool to compute a pair-wise RMSD matrix for an arbitrary
 	number of trajectories.
->>>>>>> 34fb1614
+
+2016-10-13    <alan@membrane>
+
+	* Added option to native_contacts to supply a reference structure
+
 
 2016-10-05    <tromo@hill>
 
