--- conflicted
+++ resolved
@@ -1453,8 +1453,6 @@
 namespace loos {
 
 /*! \page Changes Change Log
-<<<<<<< HEAD
-=======
 \section release225 Version 2.2.5 (4-22-2015)
 \subsection r225_bugs Bug Fixes
 <ul>
@@ -1480,7 +1478,6 @@
 
 </ul>
 
->>>>>>> ee888f4d
 \section release224 Version 2.2.4 (2-6-2015)
 \subsection r224_bugs Bug Fixes
 <ul>
