--- conflicted
+++ resolved
@@ -61,15 +61,10 @@
 # VSCode cruft
 **.vscode
 
-<<<<<<< HEAD
-# PyCharm /intellij cruft
-**.idea
-=======
 # stuff from sublime text
 **.sublime-project
 **.sublime-workspace
 **.clang_complete
->>>>>>> 27027adb
 
 # JSON files
 .*.json
